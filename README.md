# TimeSwipe
Firmware and Drivers for PANDA TimeSwipe Boards

## Pre-Built Files

The [releases section](https://github.com/panda-official/TimeSwipe/releases) contains pre-built driver and firmware files for various architectures.
You can also compile these yourself.
Instructions can be found in the driver and firmware subdirectories.

## Building and Flashing the Firmware

The procedure is explained in the [firmware/README.md](https://github.com/panda-official/TimeSwipe/blob/master/firmware/README.md) section.

<<<<<<< HEAD
## Building and Installing the Driver
=======
# Flashing the firmware and programming CPU fuses
>>>>>>> d33f11b3

The procedure is explained in the [driver/README.md](https://github.com/panda-official/TimeSwipe/blob/master/driver/README.md) section.

<<<<<<< HEAD
## Documentation

The communication protocol is described in the file [docs/CommunicationProtocol.md](https://github.com/panda-official/TimeSwipe/blob/master/docs/CommunicationProtocol.md), a description of the event system can be found in [docs/EventSystem.md](https://github.com/panda-official/TimeSwipe/blob/master/docs/EventSystem.md).
Software dependencies are listed in [docs/SoftwareDependencies.md](https://github.com/panda-official/TimeSwipe/blob/master/docs/SoftwareDependencies.md).
=======
The flashing procedure depends on the programmer which is being used. It usually consists of deleting old data/software in the flash memory of the chip and writing the new software.
The CPU fuses programming is required to enable some of the CPU features like SmartEEPROM. 
The flashing procedure and SmartEEPROM fuses programming are shown for flashing via Raspberry Pi with openOCD as an example:

|                                                 |                                                                | 
|-------------------------------------------------|  --------------------------------------------------------------|              
|1. reset halt                                    |   reset the chip and keep it in the halted state               |
|2. atsame5 chip-erase	                          |   delete old firmware in the flash                             |
|3. flash erase_check 0		                      |   look for erased/filled sectors (optional)                    |
|4. flash write_image xxx.elf	                  |   flash new firmware (elf-file)                                |
|5. atsame5 userpage                              |   read CPU fuses configuration from the user page(optional)    |
|6. atsame5 userpage 0x3100000000 0x7f00000000    |   enable SmartEEPROM of 4096 bytes size                        |         
|                                                 |   (required only once since chip-erase doesn't affect fuses)   | 

Please note, to make board able to store its settings after power loss the SmartEEPROM must be enabled!

>>>>>>> d33f11b3

## Product versioning

The product consists of several modules using semantic versioning.
Compatibility is defined as follows: for the driver and firmware, compatibility is determined by the major version number.
<<<<<<< HEAD
For example, firmware 1.2.1 is compatible with driver 1.3.5 and 1.4.1 and not compatible with driver 2.0.1.
For the compatibility between the submodules of the driver the minor number is also taken into account:
for example, python driver submodule 1.3.9 is compatible with driver 1.3.5 and not compatible with  driver 1.4.1.
=======
For example, firmware 1.2.1 is compatible with driver 1.3.5 and 1.4.1 and not compatible with driver 2.0.1
For the compatibility between the submodules of the driver the minor number is also taken into account: for example,
python driver submodule 1.3.9 is compatible with driver 1.3.5 and not compatible with  driver 1.4.1
>>>>>>> d33f11b3
<|MERGE_RESOLUTION|>--- conflicted
+++ resolved
@@ -1,5 +1,6 @@
 # TimeSwipe
 Firmware and Drivers for PANDA TimeSwipe Boards
+
 
 ## Pre-Built Files
 
@@ -7,52 +8,27 @@
 You can also compile these yourself.
 Instructions can be found in the driver and firmware subdirectories.
 
+
 ## Building and Flashing the Firmware
 
 The procedure is explained in the [firmware/README.md](https://github.com/panda-official/TimeSwipe/blob/master/firmware/README.md) section.
 
-<<<<<<< HEAD
+
 ## Building and Installing the Driver
-=======
-# Flashing the firmware and programming CPU fuses
->>>>>>> d33f11b3
 
 The procedure is explained in the [driver/README.md](https://github.com/panda-official/TimeSwipe/blob/master/driver/README.md) section.
 
-<<<<<<< HEAD
+
 ## Documentation
 
 The communication protocol is described in the file [docs/CommunicationProtocol.md](https://github.com/panda-official/TimeSwipe/blob/master/docs/CommunicationProtocol.md), a description of the event system can be found in [docs/EventSystem.md](https://github.com/panda-official/TimeSwipe/blob/master/docs/EventSystem.md).
 Software dependencies are listed in [docs/SoftwareDependencies.md](https://github.com/panda-official/TimeSwipe/blob/master/docs/SoftwareDependencies.md).
-=======
-The flashing procedure depends on the programmer which is being used. It usually consists of deleting old data/software in the flash memory of the chip and writing the new software.
-The CPU fuses programming is required to enable some of the CPU features like SmartEEPROM. 
-The flashing procedure and SmartEEPROM fuses programming are shown for flashing via Raspberry Pi with openOCD as an example:
 
-|                                                 |                                                                | 
-|-------------------------------------------------|  --------------------------------------------------------------|              
-|1. reset halt                                    |   reset the chip and keep it in the halted state               |
-|2. atsame5 chip-erase	                          |   delete old firmware in the flash                             |
-|3. flash erase_check 0		                      |   look for erased/filled sectors (optional)                    |
-|4. flash write_image xxx.elf	                  |   flash new firmware (elf-file)                                |
-|5. atsame5 userpage                              |   read CPU fuses configuration from the user page(optional)    |
-|6. atsame5 userpage 0x3100000000 0x7f00000000    |   enable SmartEEPROM of 4096 bytes size                        |         
-|                                                 |   (required only once since chip-erase doesn't affect fuses)   | 
-
-Please note, to make board able to store its settings after power loss the SmartEEPROM must be enabled!
-
->>>>>>> d33f11b3
 
 ## Product versioning
 
 The product consists of several modules using semantic versioning.
 Compatibility is defined as follows: for the driver and firmware, compatibility is determined by the major version number.
-<<<<<<< HEAD
 For example, firmware 1.2.1 is compatible with driver 1.3.5 and 1.4.1 and not compatible with driver 2.0.1.
 For the compatibility between the submodules of the driver the minor number is also taken into account:
-for example, python driver submodule 1.3.9 is compatible with driver 1.3.5 and not compatible with  driver 1.4.1.
-=======
-For example, firmware 1.2.1 is compatible with driver 1.3.5 and 1.4.1 and not compatible with driver 2.0.1
-For the compatibility between the submodules of the driver the minor number is also taken into account: for example,
-python driver submodule 1.3.9 is compatible with driver 1.3.5 and not compatible with  driver 1.4.1
->>>>>>> d33f11b3
+for example, python driver submodule 1.3.9 is compatible with driver 1.3.5 and not compatible with  driver 1.4.1.