/*
This Source Code Form is subject to the terms of the GNU General Public License v3.0.
If a copy of the GPL was not distributed with this
file, You can obtain one at https://www.gnu.org/licenses/gpl-3.0.html
Copyright (c) 2019 Panda Team
*/

/*!
*   \file
*   \brief A definition file for
*   CJSONDispatcher
*/

#pragma once

<<<<<<< HEAD
#include <nlohmann/json.hpp>
#include "cmd.h"

class CJSONDispatcher : public CCmdCallHandler //just connect handler here
=======
#include "json_base.h"
#include "cmd.h"

/*!
 * \brief The "js" command dispatcher
 * \details Please, see CommunicationProtocol.md and EventSysytem.md for details.
 */

class CJSONDispatcher : public CJSONbase, public CCmdCallHandler
>>>>>>> 7e7c0452
{
protected:
    std::shared_ptr<CCmdDispatcher> m_pDisp;

<<<<<<< HEAD


public:
    void Call(nlohmann::json &jObj, nlohmann::json &jResp, CCmdCallDescr::ctype ct);    //recursive
=======
    /*!
     *  \brief: Called for "js>". Returns all possible settings (enumerates all "get" handlers)
     *
     *  \param jResp - a JSON object to fill with the settings
     *
     */
    void DumpAllSettings(const CCmdCallDescr &d, nlohmann::json &jResp);

    /*!
     * \brief Handles an elementary JSON object that represents a primitive type - this is an endpoint in recursive CJSONDispatcher::Call(...)
     * \param strKey An input object key
     * \param ReqVal An input object value
     * \param jResp An output object (responce)
     * \param ct A call type: "get" or "set"
     */
    void CallPrimitive(const std::string &strKey, nlohmann::json &ReqVal, nlohmann::json &jResp, const CCmdCallDescr::ctype ct);

public:
>>>>>>> 7e7c0452

    /*!
     * \brief An recursive handler for incoming JSON object.
     * It traverses the object tree recursively finding finite primitive types to be handled by CJSONDispatcher::CallPrimitive(...)
     * \param jObj An incoming JSON object
     * \param jResp A responce object
     * \param ct A call type: "get" or "set"
     * \param bArrayMode Is incoming object an array type? (Used with js>[...])
     */
    void Call(nlohmann::json &jObj, nlohmann::json &jResp, const CCmdCallDescr::ctype ct, const bool bArrayMode);

    /*!
     * \brief A command dispatcher handler override for this class
     * \param d An uniform command request descriptor.
     * \return The operation result
     */
    virtual typeCRes Call(CCmdCallDescr &d);

    /*!
     * \brief The class constructor
     * \param pDisp A pointer to a command dispatcher
     */
    CJSONDispatcher(const std::shared_ptr<CCmdDispatcher> &pDisp)
    {
        m_pDisp=pDisp;
    }
};


/*#ifndef JSONDISP_H
#define JSONDISP_H

#endif // JSONDISP_H*/<|MERGE_RESOLUTION|>--- conflicted
+++ resolved
@@ -13,12 +13,6 @@
 
 #pragma once
 
-<<<<<<< HEAD
-#include <nlohmann/json.hpp>
-#include "cmd.h"
-
-class CJSONDispatcher : public CCmdCallHandler //just connect handler here
-=======
 #include "json_base.h"
 #include "cmd.h"
 
@@ -28,17 +22,10 @@
  */
 
 class CJSONDispatcher : public CJSONbase, public CCmdCallHandler
->>>>>>> 7e7c0452
 {
 protected:
     std::shared_ptr<CCmdDispatcher> m_pDisp;
 
-<<<<<<< HEAD
-
-
-public:
-    void Call(nlohmann::json &jObj, nlohmann::json &jResp, CCmdCallDescr::ctype ct);    //recursive
-=======
     /*!
      *  \brief: Called for "js>". Returns all possible settings (enumerates all "get" handlers)
      *
@@ -57,7 +44,6 @@
     void CallPrimitive(const std::string &strKey, nlohmann::json &ReqVal, nlohmann::json &jResp, const CCmdCallDescr::ctype ct);
 
 public:
->>>>>>> 7e7c0452
 
     /*!
      * \brief An recursive handler for incoming JSON object.
@@ -84,10 +70,4 @@
     {
         m_pDisp=pDisp;
     }
-};
-
-
-/*#ifndef JSONDISP_H
-#define JSONDISP_H
-
-#endif // JSONDISP_H*/+};