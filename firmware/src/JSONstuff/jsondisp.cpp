/*
This Source Code Form is subject to the terms of the GNU General Public License v3.0.
If a copy of the GPL was not distributed with this
file, You can obtain one at https://www.gnu.org/licenses/gpl-3.0.html
Copyright (c) 2019 Panda Team
*/

#include "jsondisp.h"
#include "json_stream.h"

void CJSONDispatcher::Call(nlohmann::json &jObj, nlohmann::json &jResp, CCmdCallDescr::ctype ct)
{
<<<<<<< HEAD
=======
    //! here we use cmethod::byCmdIndex to enumerate all possible "get" handlers:

    CCmdCallDescr CallDescr;    //! the exception mode is set to false
    CallDescr.m_pIn=d.m_pIn; //-!!!
    CallDescr.m_ctype=CCmdCallDescr::ctype::ctGet;
    CallDescr.m_cmethod=CCmdCallDescr::cmethod::byCmdIndex;

    for(CallDescr.m_nCmdIndex=0;; CallDescr.m_nCmdIndex++)
    {
        nlohmann::json jval;
        CJSONStream out(&jval);
        CallDescr.m_pOut=&out;
        typeCRes cres=m_pDisp->Call(CallDescr);
        if(CCmdCallDescr::cres::obj_not_found==cres)
            break;  //!reached the end of the command table
        if(CCmdCallDescr::cres::OK==cres)
        {
            //!filling the jresp obj: command name will be returned in a CallDescr.m_strCommand
            jResp[CallDescr.m_strCommand]=jval;

        }
    }
}

void CJSONDispatcher::CallPrimitive(const std::string &strKey, nlohmann::json &jReq, nlohmann::json &jResp, const CCmdCallDescr::ctype ct)
{
    //prepare:
    CJSONStream in(&jReq);
    CJSONStream out(&jResp);
    CCmdCallDescr CallDescr;
    CallDescr.m_pIn=&in;
    CallDescr.m_pOut=&out;
    CallDescr.m_strCommand=strKey;
    CallDescr.m_ctype=ct;
    CallDescr.m_bThrowExcptOnErr=true;
    typeCRes cres;

    try{

        if(CCmdCallDescr::ctype::ctSet==ct)
        {
            cres=m_pDisp->Call(CallDescr); //set
            CallDescr.m_bThrowExcptOnErr=false; //test can we read back a value...
        }
        //and get back:
        CallDescr.m_ctype=CCmdCallDescr::ctype::ctGet;
        cres=m_pDisp->Call(CallDescr);
        if(CCmdCallDescr::ctype::ctSet==ct)
        {
            if(typeCRes::fget_not_supported==cres)
            {
                jResp=jReq;
            }
        }
    }
    catch(const std::exception& ex)
    {
        cres=typeCRes::parse_err;

        //form an error:
        nlohmann::json &jerr=jResp["error"];
        jerr["val"]=jReq;
        jerr["edescr"]=ex.what();
    }
}

void CJSONDispatcher::Call(nlohmann::json &jObj, nlohmann::json &jResp, const CCmdCallDescr::ctype ct, bool bArrayMode)
{
    nlohmann::json stub=""; //stub
>>>>>>> 7e7c0452
    for (auto& el : jObj.items()) {

        nlohmann::json &val=el.value();
        nlohmann::json &rval=jResp[el.key()];
        if(val.is_primitive())          //can resolve a call
        {
            //prepare:
            CJSONStream in(&val);
            CJSONStream out(&rval);
            CCmdCallDescr CallDescr;
            CallDescr.m_pIn=&in;
            CallDescr.m_pOut=&out;
            CallDescr.m_strCommand=el.key();
            CallDescr.m_ctype=ct;
            CallDescr.m_bThrowExcptOnErr=true;
            typeCRes cres;

            try{

                if(CCmdCallDescr::ctype::ctSet==ct)
                {
                    cres=m_pDisp->Call(CallDescr); //set
                    CallDescr.m_bThrowExcptOnErr=false; //test can we read back a value...
                }
                //and get back:
                CallDescr.m_ctype=CCmdCallDescr::ctype::ctGet;
                cres=m_pDisp->Call(CallDescr);
                if(CCmdCallDescr::ctype::ctSet==ct)
                {
                    if(typeCRes::fget_not_supported==cres)
                    {
                        rval=val;
                    }
                }
            }
            catch(const std::exception& ex)
            {
                cres=typeCRes::parse_err;

                //form an error:
                nlohmann::json &jerr=rval["error"];
                jerr["val"]=val;
                jerr["edescr"]=ex.what();
            }
        }
        else                            //recursy
        {
            Call(val, rval, ct);
        }
    }
}

typeCRes CJSONDispatcher::Call(CCmdCallDescr &d)
{
<<<<<<< HEAD
=======
    if(IsCmdSubsysLocked())
        return typeCRes::disabled;

    //! an exception can be thrown wile working with a JSON!

    CJSONCmdLock CmdLock(*this); //lock the command sys against recursive calls

>>>>>>> 7e7c0452
    std::string str;

    *(d.m_pIn)>>str;
    if( d.m_pIn->bad()){
        return typeCRes::parse_err; }

     nlohmann::json jresp;
     auto cmd=nlohmann::json::parse(str);
     Call(cmd, jresp, d.m_ctype);
     *(d.m_pOut)<<jresp.dump();

     return typeCRes::OK;
}<|MERGE_RESOLUTION|>--- conflicted
+++ resolved
@@ -8,10 +8,8 @@
 #include "jsondisp.h"
 #include "json_stream.h"
 
-void CJSONDispatcher::Call(nlohmann::json &jObj, nlohmann::json &jResp, CCmdCallDescr::ctype ct)
+void CJSONDispatcher::DumpAllSettings(const CCmdCallDescr &d, nlohmann::json &jResp)
 {
-<<<<<<< HEAD
-=======
     //! here we use cmethod::byCmdIndex to enumerate all possible "get" handlers:
 
     CCmdCallDescr CallDescr;    //! the exception mode is set to false
@@ -81,63 +79,43 @@
 void CJSONDispatcher::Call(nlohmann::json &jObj, nlohmann::json &jResp, const CCmdCallDescr::ctype ct, bool bArrayMode)
 {
     nlohmann::json stub=""; //stub
->>>>>>> 7e7c0452
     for (auto& el : jObj.items()) {
 
         nlohmann::json &val=el.value();
-        nlohmann::json &rval=jResp[el.key()];
+        const std::string &strKey=el.key();
         if(val.is_primitive())          //can resolve a call
         {
-            //prepare:
-            CJSONStream in(&val);
-            CJSONStream out(&rval);
-            CCmdCallDescr CallDescr;
-            CallDescr.m_pIn=&in;
-            CallDescr.m_pOut=&out;
-            CallDescr.m_strCommand=el.key();
-            CallDescr.m_ctype=ct;
-            CallDescr.m_bThrowExcptOnErr=true;
-            typeCRes cres;
-
-            try{
-
-                if(CCmdCallDescr::ctype::ctSet==ct)
+            if(bArrayMode)
+            {
+                if(!val.is_string())
                 {
-                    cres=m_pDisp->Call(CallDescr); //set
-                    CallDescr.m_bThrowExcptOnErr=false; //test can we read back a value...
+                    nlohmann::json &jerr=jResp[strKey]["error"];
+                    jerr["edescr"]="cannot resolve this key!";
+                    continue;
                 }
-                //and get back:
-                CallDescr.m_ctype=CCmdCallDescr::ctype::ctGet;
-                cres=m_pDisp->Call(CallDescr);
-                if(CCmdCallDescr::ctype::ctSet==ct)
+                const std::string &strValKey=static_cast<const std::string>(val);
+                if(CCmdCallDescr::ctype::ctGet!=ct)
                 {
-                    if(typeCRes::fget_not_supported==cres)
-                    {
-                        rval=val;
-                    }
+                    nlohmann::json &jerr=jResp[strValKey]["error"];
+                    jerr["edescr"]="cannot resolve single key in non-get call!";
+                    continue;
                 }
+                CallPrimitive(strValKey, stub, jResp[strValKey], ct);
             }
-            catch(const std::exception& ex)
+            else
             {
-                cres=typeCRes::parse_err;
-
-                //form an error:
-                nlohmann::json &jerr=rval["error"];
-                jerr["val"]=val;
-                jerr["edescr"]=ex.what();
+                CallPrimitive(strKey, val, jResp[strKey], ct);
             }
         }
         else                            //recursy
         {
-            Call(val, rval, ct);
+            Call(val, jResp[strKey], ct, val.is_array());
         }
     }
 }
 
 typeCRes CJSONDispatcher::Call(CCmdCallDescr &d)
 {
-<<<<<<< HEAD
-=======
     if(IsCmdSubsysLocked())
         return typeCRes::disabled;
 
@@ -145,17 +123,23 @@
 
     CJSONCmdLock CmdLock(*this); //lock the command sys against recursive calls
 
->>>>>>> 7e7c0452
     std::string str;
+    nlohmann::json jresp;
 
     *(d.m_pIn)>>str;
-    if( d.m_pIn->bad()){
-        return typeCRes::parse_err; }
+     if(str.empty() && CCmdCallDescr::ctype::ctGet==d.m_ctype)
+     {
+        DumpAllSettings(d, jresp);
+     }
+     else
+     {
+        if( d.m_pIn->bad())
+            return typeCRes::parse_err;
 
-     nlohmann::json jresp;
-     auto cmd=nlohmann::json::parse(str);
-     Call(cmd, jresp, d.m_ctype);
+        auto cmd=nlohmann::json::parse(str);
+        Call(cmd, jresp, d.m_ctype, cmd.is_array());
+     }
+
      *(d.m_pOut)<<jresp.dump();
-
      return typeCRes::OK;
 }