/*
This Source Code Form is subject to the terms of the GNU General Public License v3.0.
If a copy of the GPL was not distributed with this
file, You can obtain one at https://www.gnu.org/licenses/gpl-3.0.html
Copyright (c) 2019 Panda Team
*/

#include "os.h"
#include "json_evsys.h"

void CJSONEvDispatcher::on_event(const char *key, nlohmann::json &val)
{
    m_event[key]=val;
}
typeCRes CJSONEvDispatcher::Call(CCmdCallDescr &d)
{
<<<<<<< HEAD
    if(d.m_ctype & CCmdCallDescr::ctype::ctSet) //set
=======
    if(IsCmdSubsysLocked())
        return typeCRes::disabled;

    if(d.m_ctype & CCmdCallDescr::ctype::ctSet)
>>>>>>> 7e7c0452
    {
       return typeCRes::fset_not_supported;
    }

    //don't send if there is nothing to send
    if(!m_event.empty())
    {
        *(d.m_pOut)<<m_event.dump();
        m_event.clear();
    }
    return typeCRes::OK;
}
<|MERGE_RESOLUTION|>--- conflicted
+++ resolved
@@ -1,36 +1,32 @@
-/*
-This Source Code Form is subject to the terms of the GNU General Public License v3.0.
-If a copy of the GPL was not distributed with this
-file, You can obtain one at https://www.gnu.org/licenses/gpl-3.0.html
-Copyright (c) 2019 Panda Team
-*/
-
-#include "os.h"
-#include "json_evsys.h"
-
-void CJSONEvDispatcher::on_event(const char *key, nlohmann::json &val)
-{
-    m_event[key]=val;
-}
-typeCRes CJSONEvDispatcher::Call(CCmdCallDescr &d)
-{
-<<<<<<< HEAD
-    if(d.m_ctype & CCmdCallDescr::ctype::ctSet) //set
-=======
-    if(IsCmdSubsysLocked())
-        return typeCRes::disabled;
-
-    if(d.m_ctype & CCmdCallDescr::ctype::ctSet)
->>>>>>> 7e7c0452
-    {
-       return typeCRes::fset_not_supported;
-    }
-
-    //don't send if there is nothing to send
-    if(!m_event.empty())
-    {
-        *(d.m_pOut)<<m_event.dump();
-        m_event.clear();
-    }
-    return typeCRes::OK;
-}
+/*
+This Source Code Form is subject to the terms of the GNU General Public License v3.0.
+If a copy of the GPL was not distributed with this
+file, You can obtain one at https://www.gnu.org/licenses/gpl-3.0.html
+Copyright (c) 2019 Panda Team
+*/
+
+#include "os.h"
+#include "json_evsys.h"
+
+void CJSONEvDispatcher::on_event(const char *key, nlohmann::json &val)
+{
+    m_event[key]=val;
+}
+typeCRes CJSONEvDispatcher::Call(CCmdCallDescr &d)
+{
+    if(IsCmdSubsysLocked())
+        return typeCRes::disabled;
+
+    if(d.m_ctype & CCmdCallDescr::ctype::ctSet)
+    {
+       return typeCRes::fset_not_supported;
+    }
+
+    //don't send if there is nothing to send
+    if(!m_event.empty())
+    {
+        *(d.m_pOut)<<m_event.dump();
+        m_event.clear();
+    }
+    return typeCRes::OK;
+}