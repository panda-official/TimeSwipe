/*
This Source Code Form is subject to the terms of the GNU General Public License v3.0.
If a copy of the GPL was not distributed with this
file, You can obtain one at https://www.gnu.org/licenses/gpl-3.0.html
Copyright (c) 2019 Panda Team
*/

#pragma once

/*!
*   \file
*   \brief A definition file for an implementation  template of a button which uses digital pin state as an input signal with a debouncing code
*   CPinButton
*
*/

#include "os.h"
#include "button.h"

/*!
 * \brief An implementation template of a button which uses digital pin state as an input signal with a debouncing code
 * \details A raw signal is acquired via pure virtual function bool get_signal(void) which must be overridden
 * in the derived class. To remove the signal noise (debouncing) a simple 1st order digital filter is used.
 * When filtered signal level drops down below m_low_trhold the "released" state is established.
 * When filtered signal level  exceeds m_high_trhold the "pressed" state is established.
 * The generation of the corresponding event is delegated to the derived class -
 * it must provide an overridden send_event(typeButtonState nState) virtual function
 */
class CPinButton{
protected:

    /*!
     * \brief Low threshold level of a filtered signal level to detect "released" state
     */
	float m_low_trhold=0.2f;

    /*!
     * \brief High threshold level of a filtered signal level to detect "pressed" state
     */
	float m_high_trhold=0.8f;
<<<<<<< HEAD

    /*!
     * \brief 1st order digital filter time constant, seconds
     */
	float m_filter_t_Sec=0.08f;
=======
	float m_filter_t_Sec=0.018f;
>>>>>>> ea60b1d1
	
    /*!
     * \brief A filtered signal level
     */
	float m_level=0.0f;

    /*!
     * \brief Last time when update() method was called, mSec
     */
    unsigned long m_last_time_upd=os::get_tick_mS();

    /*!
     * \brief Minimum time between two consecutive updates
     */
	unsigned long m_upd_quant=10;
	
    /*!
     * \brief Current state of the button
     */
	typeButtonState m_cur_state		=typeButtonState::released;

    /*!
     * \brief Previous state of the button. Used to generate an event by compare with m_cur_state
     */
	typeButtonState m_prev_state	=typeButtonState::released;

    /*!
     * \brief Acquires a raw signal level from a pin. The function must be implemented in derived class
     * \return The signal level: true=pressed, false=released.
     */
	virtual bool get_signal(void)=0;

    /*!
     * \brief Generates a button event. The function must be implemented in derived class
     * \param nState The button state: pressed=typeButtonState::pressed or released=typeButtonState::released
     */
	virtual void send_event(typeButtonState nState)=0;
	
public:

    /*!
     * \brief The button state update method
     * \details
     */
	void update(void)
	{	
        //! check if minimum updation time has elapsed since last updation
        unsigned long elapsed=os::get_tick_mS()-m_last_time_upd;
		if(elapsed<m_upd_quant)
			return;
			
        //! if yes, set new updation time stamp
        m_last_time_upd=os::get_tick_mS();
			
        //! get the signal level and apply a 1-st order digital filter
        m_level+=( (get_signal() ? 1.0f:0.0f) - m_level ) * ( (float)elapsed ) / (m_filter_t_Sec*1000.0f);

        //! determine the button state based on filtered signal level
		if(m_level>=m_high_trhold)
		{
			m_cur_state=typeButtonState::pressed;
		}
		else if(m_level<=m_low_trhold)
		{
			m_cur_state=typeButtonState::released;
		}	

        //! if the state differs from previous state, generate a button event
		if(m_prev_state!=m_cur_state)
		{
			m_prev_state=m_cur_state;
			send_event(m_cur_state);
		}
	}
};<|MERGE_RESOLUTION|>--- conflicted
+++ resolved
@@ -38,15 +38,11 @@
      * \brief High threshold level of a filtered signal level to detect "pressed" state
      */
 	float m_high_trhold=0.8f;
-<<<<<<< HEAD
 
     /*!
      * \brief 1st order digital filter time constant, seconds
      */
-	float m_filter_t_Sec=0.08f;
-=======
 	float m_filter_t_Sec=0.018f;
->>>>>>> ea60b1d1
 	
     /*!
      * \brief A filtered signal level
