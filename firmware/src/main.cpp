/*
This Source Code Form is subject to the terms of the GNU General Public License v3.0.
If a copy of the GPL was not distributed with this
file, You can obtain one at https://www.gnu.org/licenses/gpl-3.0.html
Copyright (c) 2019 Panda Team
*/

//build for ADCs-DACs:

#include "os.h"
#include "SamQSPI.h"
#include "SamSPIsc2.h"
#include "SamSPIsc7.h"
#include "I2CmemHAT.h"
#include "I2Cmem8Pin.h"
#include "SamI2CeepromMaster.h"
#include "ADmux.h"
#include "SamADCcntr.h"
#include "SamDACcntr.h"
#include "SamService.h"
#include "DACmax5715.h"
#include "DACdecor.h"
#include "DACPWMht.h"

//#include "menu_logic.h"
#include "NewMenu.h"
#include "SAMbutton.h"
#include "nodeLED.h"
#include "View.h"
#include "nodeControl.h"
#include "zerocal_man.h"

#include "cmd.h"
#include "std_port.h"
#include "jsondisp.h"

#include "HatsMemMan.h"
#include "RawBinStorage.h"

#include "View.h"

/*!
 * \brief Setups the CPU main clock frequency to 120MHz
 * \return 0=frequency tuning was successful
 */
int sys_clock_init(void);



/*!
*  \brief The current firmware assemblage point
*
*  \details Here is all neccesary firmware objects and modules are created at run-time
*  and corresponding bindings and links are established between them
*
*  \todo Add or remove desired objects to change the firmware behavior,
*  or add/remove desired functionality
*
*/

int main(void)
{
        //step 0: clock init:
        sys_clock_init(); //->120MHz

        //----------------creating I2C EEPROM-----------------------
        //creating shared mem buf:
        auto pEEPROM_MemBuf=std::make_shared<CFIFO>();
        pEEPROM_MemBuf->reserve(1024); //reserve 1kb for an EEPROM data

        //creating an I2C EEPROM master to operate with an external chip:
        auto pEEPROM_MasterBus= std::make_shared<CSamI2CeepromMaster>();
        pEEPROM_MasterBus->EnableIRQs(true);

        //request data from an external chip:
        pEEPROM_MasterBus->SetDataAddrAndCountLim(0, 1024);
        pEEPROM_MasterBus->SetDeviceAddr(0xA0);
        pEEPROM_MasterBus->receive(*pEEPROM_MemBuf);

        //verifing the image:
        CHatsMemMan HatMan(pEEPROM_MemBuf);
        if(CHatsMemMan::op_result::OK!=HatMan.Verify()) //image is corrupted
        {
            //make default image:
            HatMan.Reset();

            CHatAtomVendorInfo vinf;

            vinf.m_uuid=CSamService::GetSerial();
            vinf.m_PID=0;
            vinf.m_pver=2;
            vinf.m_vstr="PANDA";
            vinf.m_pstr="TimeSwipe";

            HatMan.Store(vinf); //storage is ready
        }

        //create 2 I2C slaves for Read-only EEPROM data from extension plugs and connect them to the bufer:
        auto pEEPROM_HAT=std::make_shared<CSamI2CmemHAT>();
        pEEPROM_HAT->SetMemBuf(pEEPROM_MemBuf);
        pEEPROM_HAT->EnableIRQs(true);
        //----------------------------------------------------------


        //step 1 - creating QSPI bus:
        CSamQSPI objQSPI;
        auto pSPIsc2    =std::make_shared<CSamSPIsc2>();
        pSPIsc2->EnableIRQs(true);



         //step 2 - creating ADC0:
#ifndef  USE_AD_CUSTOM_RANGES
        auto pSamADC0   =std::make_shared<CSamADCcntr>(typeSamADC::Adc0);
        auto pADC1      =std::make_shared<CSamADCchan>(pSamADC0, typeSamADCmuxpos::AIN2, typeSamADCmuxneg::none, 0.0f, 4095.0f);
        auto pADC2      =std::make_shared<CSamADCchan>(pSamADC0, typeSamADCmuxpos::AIN3, typeSamADCmuxneg::none, 0.0f, 4095.0f);
        auto pADC3      =std::make_shared<CSamADCchan>(pSamADC0, typeSamADCmuxpos::AIN6, typeSamADCmuxneg::none, 0.0f, 4095.0f);
        auto pADC4      =std::make_shared<CSamADCchan>(pSamADC0, typeSamADCmuxpos::AIN7, typeSamADCmuxneg::none, 0.0f, 4095.0f);

        //step 3 - creating DAC channels:
        auto pDACA=std::make_shared<CDac5715sa>(&objQSPI, typeDac5715chan::DACA, 0.0f, 4095.0f);
        auto pDACB=std::make_shared<CDac5715sa>(&objQSPI, typeDac5715chan::DACB, 0.0f, 4095.0f);
        auto pDACC=std::make_shared<CDac5715sa>(&objQSPI, typeDac5715chan::DACC, 0.0f, 4095.0f);
        auto pDACD=std::make_shared<CDac5715sa>(&objQSPI, typeDac5715chan::DACD, 0.0f, 4095.0f);

        auto pSamDAC0   =std::make_shared<CSamDACcntr>(typeSamDAC::Dac0, 0.0f, 4095.0f);
        auto pSamDAC1   =std::make_shared<CSamDACcntr>(typeSamDAC::Dac1, 0.0f, 4095.0f);

        //set default level:
        pSamDAC0->SetRawBinVal(2048);
        pSamDAC1->SetRawBinVal(2048);

#else
         auto pSamADC0   =std::make_shared<CSamADCcntr>(typeSamADC::Adc0);
         auto pADC1      =std::make_shared<CSamADCchan>(pSamADC0, typeSamADCmuxpos::AIN2, typeSamADCmuxneg::none, -2.5f, 2.5f);
         auto pADC2      =std::make_shared<CSamADCchan>(pSamADC0, typeSamADCmuxpos::AIN3, typeSamADCmuxneg::none, -2.5f, 2.5f);
         auto pADC3      =std::make_shared<CSamADCchan>(pSamADC0, typeSamADCmuxpos::AIN6, typeSamADCmuxneg::none, -2.5f, 2.5f);
         auto pADC4      =std::make_shared<CSamADCchan>(pSamADC0, typeSamADCmuxpos::AIN7, typeSamADCmuxneg::none, -2.5f, 2.5f);

        //step 3 - creating DAC channels:
        auto pDACA=std::make_shared<CDac5715sa>(&objQSPI, typeDac5715chan::DACA, -10.0f, +10.0f);
        auto pDACB=std::make_shared<CDac5715sa>(&objQSPI, typeDac5715chan::DACB, -10.0f, +10.0f);
        auto pDACC=std::make_shared<CDac5715sa>(&objQSPI, typeDac5715chan::DACC, -10.0f, +10.0f);
        auto pDACD=std::make_shared<CDac5715sa>(&objQSPI, typeDac5715chan::DACD, -10.0f, +10.0f);

        auto pSamDAC0   =std::make_shared<CSamDACcntr>(typeSamDAC::Dac0, -10, +10);
        auto pSamDAC1   =std::make_shared<CSamDACcntr>(typeSamDAC::Dac1, -10, +10);
#endif


        //step 4 - creating mux:
        auto pADmux    =std::make_shared< CADmux >();

        //calibrator:
        auto pZeroCal=std::make_shared<CCalMan>();
        pZeroCal->Add(pADC1, pDACA, CView::ch1);
        pZeroCal->Add(pADC2, pDACB, CView::ch2);
        pZeroCal->Add(pADC3, pDACC, CView::ch3);
        pZeroCal->Add(pADC4, pDACD, CView::ch4);

        nodeControl::SetControlItems(pADmux, pZeroCal);


        //2 DAC PWMs:
        auto pPWM1=std::make_shared<CDacPWMht>(CDacPWMht::PWM1, pADmux);
        auto pPWM2=std::make_shared<CDacPWMht>(CDacPWMht::PWM2, pADmux);


        //---------------------------------------------------command system------------------------------------------------------
        auto pDisp=         std::make_shared<CCmdDispatcher>();
        auto pStdPort=      std::make_shared<CStdPort>(pDisp, pSPIsc2);
        pSPIsc2->AdviseSink(pStdPort);

        // adding offsets control commands DAC 1-4
        pDisp->Add("DAC1.raw", std::make_shared< CCmdSGHandler<CDac, int> >(pDACA, &CDac::GetRawBinVal, &CDac::SetRawOutput ) );
        pDisp->Add("DAC2.raw", std::make_shared< CCmdSGHandler<CDac, int> >(pDACB, &CDac::GetRawBinVal, &CDac::SetRawOutput ) );
        pDisp->Add("DAC3.raw", std::make_shared< CCmdSGHandler<CDac, int> >(pDACC, &CDac::GetRawBinVal, &CDac::SetRawOutput ) );
        pDisp->Add("DAC4.raw", std::make_shared< CCmdSGHandler<CDac, int> >(pDACD, &CDac::GetRawBinVal, &CDac::SetRawOutput ) );

        // adding commands for analog outputs 3-4 control
        pDisp->Add("AOUT3.raw", std::make_shared< CCmdSGHandler<CDac, int> >(pSamDAC0, &CDac::GetRawBinVal, &CDac::SetRawOutput ) );
        pDisp->Add("AOUT4.raw", std::make_shared< CCmdSGHandler<CDac, int> >(pSamDAC1, &CDac::GetRawBinVal, &CDac::SetRawOutput ) );


        pDisp->Add("ADC1.raw", std::make_shared< CCmdSGHandler<CAdc, int> >(pADC1, &CAdc::DirectMeasure) );
        pDisp->Add("ADC2.raw", std::make_shared< CCmdSGHandler<CAdc, int> >(pADC2, &CAdc::DirectMeasure) );
        pDisp->Add("ADC3.raw", std::make_shared< CCmdSGHandler<CAdc, int> >(pADC3, &CAdc::DirectMeasure) );
        pDisp->Add("ADC4.raw", std::make_shared< CCmdSGHandler<CAdc, int> >(pADC4, &CAdc::DirectMeasure) );


        //LEDs control:
   /*     pDisp->Add("LED1", std::make_shared< CCmdSGHandler<CLED, bool> >(pLED1, nullptr,  &CLED::ON) );
        pDisp->Add("LED1.blink", std::make_shared< CCmdSGHandler<CLED, bool> >(pLED1, nullptr,  &CLED::SetBlinkMode) );
        pDisp->Add("LED1.col", std::make_shared< CCmdSGHandler<CLED, typeLEDcol> >(pLED1, nullptr,  &CLED::SetColor) );

        pDisp->Add("LED2", std::make_shared< CCmdSGHandler<CLED, bool> >(pLED2, nullptr,  &CLED::ON) );
        pDisp->Add("LED2.blink", std::make_shared< CCmdSGHandler<CLED, bool> >(pLED2, nullptr,  &CLED::SetBlinkMode) );
        pDisp->Add("LED2.col", std::make_shared< CCmdSGHandler<CLED, typeLEDcol> >(pLED2, nullptr,  &CLED::SetColor) );

        pDisp->Add("LED3", std::make_shared< CCmdSGHandler<CLED, bool> >(pLED3, nullptr,  &CLED::ON) );
        pDisp->Add("LED3.blink", std::make_shared< CCmdSGHandler<CLED, bool> >(pLED3, nullptr,  &CLED::SetBlinkMode) );
        pDisp->Add("LED3.col", std::make_shared< CCmdSGHandler<CLED, typeLEDcol> >(pLED3, nullptr,  &CLED::SetColor) );

        pDisp->Add("LED4", std::make_shared< CCmdSGHandler<CLED, bool> >(pLED4, nullptr,  &CLED::ON) );
        pDisp->Add("LED4.blink", std::make_shared< CCmdSGHandler<CLED, bool> >(pLED4, nullptr,  &CLED::SetBlinkMode) );
        pDisp->Add("LED4.col", std::make_shared< CCmdSGHandler<CLED, typeLEDcol> >(pLED4, nullptr,  &CLED::SetColor) );*/

        //Node control:
        pDisp->Add("Gain", std::make_shared< CCmdSGHandlerF<int> >(&nodeControl::GetGain, &nodeControl::SetGain) );
        pDisp->Add("SetSecondary", std::make_shared< CCmdSGHandlerF<int> >(&nodeControl::GetSecondary,  &nodeControl::SetSecondary) );
        pDisp->Add("Bridge", std::make_shared< CCmdSGHandlerF<bool> >(&nodeControl::GetBridge,  &nodeControl::SetBridge) );
        pDisp->Add("Record", std::make_shared< CCmdSGHandlerF<bool> >(&nodeControl::IsRecordStarted,  &nodeControl::StartRecord) );
        pDisp->Add("Zero", std::make_shared< CCmdSGHandlerF<bool> >(&nodeControl::GetZeroRunSt,  &nodeControl::SetZero) );
<<<<<<< HEAD
        pDisp->Add("EnableADmes", std::make_shared< CCmdSGHandlerF<bool> >(&nodeControl::IsMeasurementsEnabled,  &nodeControl::EnableMeasurements) );
=======
        pDisp->Add("Mode", std::make_shared< CCmdSGHandlerF<int> >(&nodeControl::GetMode,  &nodeControl::SetMode) );
>>>>>>> 89434586

        pDisp->Add("Zero.errtol", std::make_shared< CCmdSGHandlerF<int> >(&CADpointSearch::GetTargErrTol,  &CADpointSearch::SetTargErrTol) );
        //pDisp->Add("EnableADmes", std::make_shared< CCmdSGHandler<CADmux, bool> >(pADmux,  &CADmux::IsADmesEnabled,  &CADmux::EnableADmes) );
        pDisp->Add("DACsw", std::make_shared< CCmdSGHandler<CADmux, int> >(pADmux, &CADmux::getDACsw,  &CADmux::setDACsw) );
        pDisp->Add("Fan", std::make_shared< CCmdSGHandler<CADmux, bool> >(pADmux,  &CADmux::IsFanStarted,  &CADmux::StartFan) );


        //PWM:
        pDisp->Add("PWM1", std::make_shared< CCmdSGHandler<CDacPWMht, bool> >(pPWM1, &CDacPWMht::IsStarted,  &CDacPWMht::Start) );
        pDisp->Add("PWM1.repeats", std::make_shared< CCmdSGHandler<CDacPWMht, unsigned int> >(pPWM1, &CDacPWMht::GetRepeats,  &CDacPWMht::SetRepeats) );
        pDisp->Add("PWM1.duty", std::make_shared< CCmdSGHandler<CDacPWMht, float> >(pPWM1, &CDacPWMht::GetDutyCycle,  &CDacPWMht::SetDutyCycle) );
        pDisp->Add("PWM1.freq", std::make_shared< CCmdSGHandler<CDacPWMht, unsigned int> >(pPWM1, &CDacPWMht::GetFrequency,  &CDacPWMht::SetFrequency) );
        pDisp->Add("PWM1.high", std::make_shared< CCmdSGHandler<CDacPWMht, int> >(pPWM1, &CDacPWMht::GetHighLevel,  &CDacPWMht::SetHighLevel) );
        pDisp->Add("PWM1.low", std::make_shared< CCmdSGHandler<CDacPWMht, int> >(pPWM1, &CDacPWMht::GetLowLevel,  &CDacPWMht::SetLowLevel) );


        pDisp->Add("PWM2", std::make_shared< CCmdSGHandler<CDacPWMht, bool> >(pPWM2, &CDacPWMht::IsStarted,  &CDacPWMht::Start) );
        pDisp->Add("PWM2.repeats", std::make_shared< CCmdSGHandler<CDacPWMht, unsigned int> >(pPWM2, &CDacPWMht::GetRepeats,  &CDacPWMht::SetRepeats) );
        pDisp->Add("PWM2.duty", std::make_shared< CCmdSGHandler<CDacPWMht, float> >(pPWM2, &CDacPWMht::GetDutyCycle,  &CDacPWMht::SetDutyCycle) );
        pDisp->Add("PWM2.freq", std::make_shared< CCmdSGHandler<CDacPWMht, unsigned int> >(pPWM2, &CDacPWMht::GetFrequency,  &CDacPWMht::SetFrequency) );
        pDisp->Add("PWM2.high", std::make_shared< CCmdSGHandler<CDacPWMht, int> >(pPWM2, &CDacPWMht::GetHighLevel,  &CDacPWMht::SetHighLevel) );
        pDisp->Add("PWM2.low", std::make_shared< CCmdSGHandler<CDacPWMht, int> >(pPWM2, &CDacPWMht::GetLowLevel,  &CDacPWMht::SetLowLevel) );


        nodeControl::CreateDataVis(pADC1, CView::ch1);
        nodeControl::CreateDataVis(pADC2, CView::ch2);
        nodeControl::CreateDataVis(pADC3, CView::ch3);
        nodeControl::CreateDataVis(pADC4, CView::ch4);


        SAMButton &button=SAMButton::Instance();
        button.AdviseSink( std::make_shared<CNewMenu>() );

        //--------------------JSON- ---------------------
        auto pJC=std::make_shared<CJSONDispatcher>(pDisp);
        pDisp->Add("js", pJC);

        //------------------JSON EVENTS-------------------
        auto pJE=std::make_shared<CJSONEvDispatcher>(pDisp);
        pDisp->Add("je", pJE);
        button.CJSONEvCP::AdviseSink(pJE);
        nodeControl::Instance().AdviseSink(pJE);
        //pZeroCal->AdviseSink(pJE);
        //--------------------------------------------------------------------------------------------------------------


        nodeControl &nc=nodeControl::Instance();
        CView &view=CView::Instance();
        nc.LoadSettings();
        view.BlinkAtStart();

        while(1) //endless loop ("super loop")
        {
             button.update();
             nc.Update();
             view.Update();

             pSPIsc2->Update();
             pSamADC0->Update();
        }
}<|MERGE_RESOLUTION|>--- conflicted
+++ resolved
@@ -210,15 +210,12 @@
         pDisp->Add("SetSecondary", std::make_shared< CCmdSGHandlerF<int> >(&nodeControl::GetSecondary,  &nodeControl::SetSecondary) );
         pDisp->Add("Bridge", std::make_shared< CCmdSGHandlerF<bool> >(&nodeControl::GetBridge,  &nodeControl::SetBridge) );
         pDisp->Add("Record", std::make_shared< CCmdSGHandlerF<bool> >(&nodeControl::IsRecordStarted,  &nodeControl::StartRecord) );
-        pDisp->Add("Zero", std::make_shared< CCmdSGHandlerF<bool> >(&nodeControl::GetZeroRunSt,  &nodeControl::SetZero) );
-<<<<<<< HEAD
+        pDisp->Add("Offset", std::make_shared< CCmdSGHandlerF<int> >(&nodeControl::GetOffsetRunSt,  &nodeControl::SetOffset) );
         pDisp->Add("EnableADmes", std::make_shared< CCmdSGHandlerF<bool> >(&nodeControl::IsMeasurementsEnabled,  &nodeControl::EnableMeasurements) );
-=======
         pDisp->Add("Mode", std::make_shared< CCmdSGHandlerF<int> >(&nodeControl::GetMode,  &nodeControl::SetMode) );
->>>>>>> 89434586
-
-        pDisp->Add("Zero.errtol", std::make_shared< CCmdSGHandlerF<int> >(&CADpointSearch::GetTargErrTol,  &CADpointSearch::SetTargErrTol) );
-        //pDisp->Add("EnableADmes", std::make_shared< CCmdSGHandler<CADmux, bool> >(pADmux,  &CADmux::IsADmesEnabled,  &CADmux::EnableADmes) );
+
+
+        pDisp->Add("Offset.errtol", std::make_shared< CCmdSGHandlerF<int> >(&CADpointSearch::GetTargErrTol,  &CADpointSearch::SetTargErrTol) );
         pDisp->Add("DACsw", std::make_shared< CCmdSGHandler<CADmux, int> >(pADmux, &CADmux::getDACsw,  &CADmux::setDACsw) );
         pDisp->Add("Fan", std::make_shared< CCmdSGHandler<CADmux, bool> >(pADmux,  &CADmux::IsFanStarted,  &CADmux::StartFan) );
 
