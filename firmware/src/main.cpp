--- conflicted
+++ resolved
@@ -161,25 +161,11 @@
         nodeControl::SetControlItems(pADmux, pZeroCal);
 
 
-<<<<<<< HEAD
-=======
         //2 DAC PWMs:
-        //auto pPWM1=std::make_shared<CDacPWM>(pSamDAC0, pADmux);
-        //auto pPWM2=std::make_shared<CDacPWM>(pSamDAC1, pADmux);
-
         auto pPWM1=std::make_shared<CDacPWMht>(CDacPWMht::PWM1, pADmux);
         auto pPWM2=std::make_shared<CDacPWMht>(CDacPWMht::PWM2, pADmux);
 
 
-
-        //Setup initial offset for the amplifier
-        pDACA->SetRawOutput(2048);
-        pDACB->SetRawOutput(2048);
-        pDACC->SetRawOutput(2048);
-        pDACD->SetRawOutput(2048);
-
-
->>>>>>> 5357f04a
         //---------------------------------------------------command system------------------------------------------------------
         auto pDisp=         std::make_shared<CCmdDispatcher>();
         auto pStdPort=      std::make_shared<CStdPort>(pDisp, pSPIsc2);
@@ -312,8 +298,5 @@
              }
 
              pSPIsc2->Update();
-
-          //   pPWM1->Update();
-           //  pPWM2->Update();
         }
 }