--- conflicted
+++ resolved
@@ -5,7 +5,20 @@
 Copyright (c) 2019 Panda Team
 */
 
-//a simplest command processor:
+/*!
+*   @file
+*   @brief A simple command proccessor structures and classes.
+*
+*   @details The processing of all incoming command requests is realized by a CCmdDispatcher
+*   object instance. The port object instance that implements the current communication protocol (simple text, binary/specific)
+*   transforms an incoming request from a protocol depended form to an uniform request described by CCmdCallDescr class
+*   where command name in a string format (if presented) its hash value,  pointers to input/output streams and other service
+*   information are stored. Then a port that holds a pointer to the CCmdDispatcher calls  CCmdDispatcher methode "Call" with
+*   CCmdCallDescr as a parameter. CCmdDispatcher process the incoming request by finding specific command handler
+*   in its internal map and invoking the handler. The call result is stored in the same CCmdCallDescr parameter and
+*   hence it is further accesible by a port.
+*   By adding number of different port instances several communication protocols can be implemented at once.
+*/
 
 #pragma once
 
@@ -14,14 +27,6 @@
 #include <map>
 #include "frm_stream.h"
 
-<<<<<<< HEAD
-struct CCmdCallDescr
-{
-    std::string     m_strCommand;
-    int             m_hashCommand;
-
-    CFrmStream    *m_pIn=nullptr;
-=======
 /*!
 *   @brief A uniform command request descriptor.
 *
@@ -52,30 +57,27 @@
     CFrmStream    *m_pIn=nullptr;
 
     //!output stream: to store function/methodes output arguments or return value
->>>>>>> ca381061
     CFrmStream    *m_pOut=nullptr;
 
-    //call result:
+    //!command handler invocation result ("call result"=cres)
     enum cres :int {
 
-        OK=0,
-        obj_not_found,
-        fget_not_supported,
-        fset_not_supported,
-        parse_err
+        OK=0,               //!<successful invocation
+        obj_not_found,      //!<requested command(object) was not found
+        fget_not_supported, //!<"get" property is not supported by a handler
+        fset_not_supported, //!<"set" property is not supported by a handler
+        parse_err,          //!<an error occurred while parsing arguments from the input stream
+        disabled            //!<handler is disabled for some reasons
     };
 
-    //call type: get,set,methode, etc:
+    //!invocation type ("call type"=ctype)
     enum ctype :int {
 
-        ctGet=1,
-        ctSet=2
+        ctGet=1,            //!<"get" property
+        ctSet=2             //!<"set" property
 
     }m_ctype=ctGet;
 
-<<<<<<< HEAD
-    //09.06.2019: flags
-=======
     //!how to dispatch an invocation? by a command in a string format, its hash value or index?
     enum cmethod :int {
 
@@ -85,7 +87,6 @@
     }m_cmethod=byCmdName;
 
     //! if true, throw an exception CCmdException instead of returning cres
->>>>>>> ca381061
     bool m_bThrowExcptOnErr=false;
 
 
@@ -124,6 +125,7 @@
 {
 protected:
      typeDispTable m_DispTable;
+     typeCRes __Call(CCmdCallDescr &d);
 
 public:
 
