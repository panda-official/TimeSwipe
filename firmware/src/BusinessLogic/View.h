/*
This Source Code Form is subject to the terms of the GNU General Public License v3.0.
If a copy of the GPL was not distributed with this
file, You can obtain one at https://www.gnu.org/licenses/gpl-3.0.html
Copyright (c) 2019-2020 Panda Team
*/

/*!
*   \file
*   \brief A definition file for
*   CView
*/


#pragma once

#include <vector>
#include "board_type.h"
#include "rgbacol.h"
#include "nodeLED.h"
#include "os.h"
#include "SAMbutton.h"


class CView;
typedef void (CView::*pfn_ViewProc)();

/*!
 * \brief The application View class
 * \details The class can be considered as somewhat usually called "view" in MCV pattern.
 * It should determine the overall behaviour of board visualization elements.
 * The actual view instance is accesible via Instance() method.
 *
 * \todo This is a prototype of a view class. All colour constants and visualization routines should be moved here.
 * Currently designed as "singleton", but the possibility of changing views can be added.
 * The CView::Instance() that returns current view must remain.
 *
 */
<<<<<<< HEAD
class CView
=======
class CView;
typedef void (CView::*pfn_ViewProc)();

class CViewChannel
>>>>>>> a1192422
{
friend class CView;
protected:
    CLED m_LED;
    typeLEDcol m_LastBackgroundCol;

    enum vismode{

        background,
        UI
    };
    vismode m_VisMode;
    void SelectVisMode(vismode nMode);

public:
    CViewChannel(typeLED nLED) : m_LED(nLED)
    {
        m_LastBackgroundCol=0;
        m_VisMode=background;
    }

    //Background API:
    void SetSensorIntensity(float normI); //visualization

    //UI API:
    void SetZeroSearchingMark();
    void SetZeroFoundMark();
    void SetZeroSearchErrorMark();
};

class CView
{
friend class CViewChannel;

public:
    enum menu
    {
       Gains=0,
       Bridge,
       Offsets,
       SetSecondary,

       total=4
    };


protected:
    //! board basic colours in a compressed form:
    static const constexpr typeLEDcol DMS_COLOR = LEDrgb(24, 250, 208);
    static const constexpr typeLEDcol IEPE_COLOR = LEDrgb(73, 199, 255);

    static const constexpr typeLEDcol MARKER_COLOR = LEDrgb(255, 10, 10);
    static const constexpr typeLEDcol RESET_COLOR = LEDrgb(255, 255, 255);
    static const constexpr typeLEDcol ERROR_COLOR = LEDrgb(255, 0, 0);
    static const constexpr typeLEDcol MENU_COLORS[menu::total][2]={

        { LEDrgb(10, 0, 0), LEDrgb(255, 0, 0) },
        { LEDrgb(0, 10, 0), LEDrgb(0, 255, 0) },
        { LEDrgb(0, 0, 10), LEDrgb(0, 0, 255) },
        { LEDrgb(10, 10, 0), LEDrgb(250, 250, 0) }
    };

    //! current board basic color
    typeLEDcol m_BasicBoardCol;
    std::vector<CViewChannel> m_Channels;

    unsigned int m_ButtonLEDphase;
    unsigned long m_ButtonLEDphaseBeginTime_mS;

    unsigned long m_WaitBeginTime_mS;
    unsigned long m_SetDelay;
    pfn_ViewProc m_CurStep=nullptr;
    void EndProc(){ m_CurStep=nullptr; }
    void NextStep(pfn_ViewProc pNext){m_CurStep=pNext;}
    pfn_ViewProc m_procDelayEnd=&CView::EndProc;

    void SelectVisMode(CViewChannel::vismode nMode)
    {
        for(auto &ch : m_Channels)
            ch.SelectVisMode(nMode);
    }
    void procDelay()
    {
        if( (os::get_tick_mS()-m_WaitBeginTime_mS)<m_SetDelay  )
            return;
        NextStep(m_procDelayEnd);
    }
    void Delay(unsigned long nDelay_mS, pfn_ViewProc EndProc)
    {
        m_SetDelay=nDelay_mS;
        m_WaitBeginTime_mS=os::get_tick_mS();
        m_procDelayEnd=EndProc;
        NextStep(&CView::procDelay);
    }
    void procResetSettingsEnd()
    {
        SelectMenuPrevew(m_ActSelMenu);
        EndProc();
    }

    unsigned int m_ActSelMenu, m_ActSelElement;
    unsigned int m_nSelRangeMin, m_nSelRangeMax;
    void procApplySettingsEnd()
    {
        //SelectMenu(m_ActSelMenu, m_ActSelElement, m_nSelRangeMin, m_nSelRangeMax);
        SelectMenuPrevew(m_ActSelMenu);
        EndProc();
    }

public:
    enum vischan{

        ch1=0,
        ch2,
        ch3,
        ch4
    };
    CViewChannel & GetChannel(vischan nCh){ return m_Channels[nCh]; }

    void ExitMenu()
    {
        EndProc();
        SelectVisMode(CViewChannel::vismode::background);
    }


    /*!
     * \brief The current view access interface
     * \return The current view
     */
    static CView& Instance()
    {
       static CView singleton;
       return singleton;
    }

    /*!
     * \brief Sets the current board type
     * \param nBrd The board type
     * \todo should be placed to nodeControl or some super-control class
     */
    void SetupBoardType(typeBoard nBrd)
    {
        m_BasicBoardCol=typeBoard::DMSBoard==nBrd ? DMS_COLOR : IEPE_COLOR;
    }

    /*!
     * \brief Returns the current board basic color
     * \return Current board basic color
     */
    CRGBAcol GetBasicColor() const {return m_BasicBoardCol;}


    //API:
    void SetDefaultModeAfter(unsigned long nDelay_mS)
    {
        Delay(nDelay_mS, &CView::ExitMenu);
    }


    /*!
     * \brief The view routine: "Hello" blinking at board startup
     */
    void BlinkAtStart();
    void SetRecordMarker();
    void SelectMenuPrevew(unsigned int nMenu);
    void SelectMenu(unsigned int nMenu, unsigned int nActive, unsigned int nSelMin, unsigned int nSelMax);
    void ApplyMenu();
    void ResetSettings();
    void ZeroSearchCompleted();
    void SetButtonHeartbeat(bool how);

    void Update();

private:
        /*!
         * \brief Private class constructor
         */
        CView(){

            SetupBoardType(typeBoard::IEPEBoard);

            nodeLED::init();
            m_Channels.reserve(4);
            m_Channels.emplace_back(typeLED::LED1);
            m_Channels.emplace_back(typeLED::LED2);
            m_Channels.emplace_back(typeLED::LED3);
            m_Channels.emplace_back(typeLED::LED4);
        }

        //! Forbid copy constructor
        CView(const CView&)=delete;

        //! Forbid copying
        CView& operator=(const CView&)=delete;
};<|MERGE_RESOLUTION|>--- conflicted
+++ resolved
@@ -36,14 +36,10 @@
  * The CView::Instance() that returns current view must remain.
  *
  */
-<<<<<<< HEAD
-class CView
-=======
 class CView;
 typedef void (CView::*pfn_ViewProc)();
 
 class CViewChannel
->>>>>>> a1192422
 {
 friend class CView;
 protected:
