/*
This Source Code Form is subject to the terms of the GNU General Public License v3.0.
If a copy of the GPL was not distributed with this
file, You can obtain one at https://www.gnu.org/licenses/gpl-3.0.html
Copyright (c) 2019 Panda Team
*/

/*!
*   \file
*   \brief A definition file for
*   CDataVis
*/

#pragma once

#include <memory>
#include "ADC.h"
#include "nodeLED.h"

/*!
 * \brief Data visualization class: displays the measured signal levels of the ADC channel using the LED indicator. Like this it visualizes the actual measurement values.
 */
class CDataVis
{
protected:
<<<<<<< HEAD
    //! A brightness constant for calculating the actual LED brightness for visualization
    const float b_brght = 55.0;

    //! The upper visualization range boundary. The actual measuerement values are visualized within this range, which is constantly adapted. Correlates to max. brightness. 
    unsigned int meas_max;
    //! The lower visualization range boundary. The actual measuerement values are visualized within this range, which is constantly adapted. Correlates to min. brightness. 
    unsigned int meas_min;
    //! Min. visualization range. Is set around actual measurement value after startup and after a reset. 
=======
/*
    //Colour codes:

    unsigned int col_DMS[3] = {24, 250, 208};
    unsigned int col_IEPE[3] = {50, 151, 247};
    unsigned int col_act[3] = {50, 151, 247};
*/
    //parameters:

    const float b_brght = 55.0; //should it be const?

    unsigned int meas_max = 2048.0;
    unsigned int meas_min = 2048.0;
>>>>>>> ea60b1d1
    unsigned int min_wind = 100;
    //! Proportional factor for the adjustment of the visualization range boundaries 
    const float k_range = 0.004;

    /*!
     * \brief A time stamp when object state has been updated last time
     */
    unsigned long last_time_vis = 0;

    /*!
     * \brief A bool variable for initializing the visualization range with reset() function after startup
     */
    bool first_update = true;

    /*!
     * \brief The visualisation process is started
     */
    bool          m_bStarted=true;

    /*!
     * \brief "Start" order for initialization - to be executed in CDataVis::Update() method
     * \details Preparing/re-initialize object internals for visualization after issuing a CDataVis::Start method
     */
    bool          m_bStartInitOder=false;

    /*!
     * \brief State updation/recalculation period (for CDataVis::Update())
     */
    unsigned long m_upd_tspan_mS=1000;

    /*!
     * \brief A pointer to input data source
     */
    std::shared_ptr<CAdc> m_pADC;

    /*!
     * \brief A pointer to visualization LED to display processed data
     */
    std::shared_ptr<CLED> m_pLED;

public:
    /*!
     * \brief Resets internal state of the object by setting the min. visualization range (min_wind) around the actual measurement value
     */
    void reset();

public:
    /*!
     * \brief The class constructor
     * \param pADC A pointer to an ADC channel
     * \param pLED A pointer to a LED
     */
    CDataVis(const std::shared_ptr<CAdc> &pADC, const std::shared_ptr<CLED> &pLED);

    /*!
     * \brief Starts/Stops the data visualization process
     * \param bHow true=Start, false=Stop
     * \param nDelay_mS A delay before process will be started after calling this method with bHow=true
     */
    void Start(bool bHow, unsigned long nDelay_mS);

    /*!
     * \brief The object state update method
     * \details Gets the CPU time to update internal state of the object.
     *  Must be called from a "super loop" or from corresponding thread
     */
    void Update();
};<|MERGE_RESOLUTION|>--- conflicted
+++ resolved
@@ -23,7 +23,6 @@
 class CDataVis
 {
 protected:
-<<<<<<< HEAD
     //! A brightness constant for calculating the actual LED brightness for visualization
     const float b_brght = 55.0;
 
@@ -32,21 +31,7 @@
     //! The lower visualization range boundary. The actual measuerement values are visualized within this range, which is constantly adapted. Correlates to min. brightness. 
     unsigned int meas_min;
     //! Min. visualization range. Is set around actual measurement value after startup and after a reset. 
-=======
-/*
-    //Colour codes:
 
-    unsigned int col_DMS[3] = {24, 250, 208};
-    unsigned int col_IEPE[3] = {50, 151, 247};
-    unsigned int col_act[3] = {50, 151, 247};
-*/
-    //parameters:
-
-    const float b_brght = 55.0; //should it be const?
-
-    unsigned int meas_max = 2048.0;
-    unsigned int meas_min = 2048.0;
->>>>>>> ea60b1d1
     unsigned int min_wind = 100;
     //! Proportional factor for the adjustment of the visualization range boundaries 
     const float k_range = 0.004;
