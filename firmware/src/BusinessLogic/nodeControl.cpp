/*
This Source Code Form is subject to the terms of the GNU General Public License v3.0.
If a copy of the GPL was not distributed with this
file, You can obtain one at https://www.gnu.org/licenses/gpl-3.0.html
Copyright (c) 2019 Panda Team
*/

#include "nodeControl.h"
#include "DataVis.h"


std::shared_ptr<CADmux>  nodeControl::m_pMUX;
std::shared_ptr<CCalMan> nodeControl::m_pZeroCal;

static bool brecord=false;
static std::vector<CDataVis>  m_DataVis;

void nodeControl::CreateDataVis(const std::shared_ptr<CAdc> &pADC, const std::shared_ptr<CLED> &pLED)
{
    m_DataVis.emplace_back(pADC, pLED);
}
void nodeControl::StartDataVis(bool bHow, unsigned long nDelay_mS)
{
    for(auto &el : m_DataVis) el.Start(bHow, nDelay_mS);
}
<<<<<<< HEAD
void nodeControl::on_event(const char *key, nlohmann::json &val)
=======
void nodeControl::Set_board_colour(unsigned int* pCol_act, typeBoard nBoard)
{
    switch (nBoard)
    {
    case typeBoard::DMSBoard:
        for(int i = 0; i < 3; i++)
        {
        *(pCol_act + i) = col_DMS[i];
        }
      break;
    case typeBoard::IEPEBoard:
        for(int i = 0; i < 3; i++)
        {
        *(pCol_act + i) = col_IEPE[i];
        }
        break;
    default:
        break;
    }
}
void nodeControl::BlinkAtStart(typeBoard boardtype)
{
    Set_board_colour(col_act, boardtype);  

    nodeLED::blinkMultipleLED(typeLED::LED1, typeLED::LED4, LEDrgb(col_act[0], col_act[1], col_act[2]), 2, 300);
}
void nodeControl::on_event(const char *key, nlohmann::json &val) //17.07.2019 now can rec an event
>>>>>>> ea60b1d1
{
    if(0==strcmp("Zero", key))
    {
        if(val) //proc started
        {
            StartDataVis(false);
        }
        else
        {
            //reset:
            for(auto &el : m_DataVis) el.reset();

            StartDataVis(true);
        }
        return;
    }

    //menu selection:
    if(0==strcmp("Menu", key))
    {
        if(val>0) //menu is selected
        {
            StartDataVis(false);
        }
        else
        {
             StartDataVis(true, 2000);
        }
    }
}

void nodeControl::Update()
{
    for(auto &el : m_DataVis) el.Update();
}

bool nodeControl::IsRecordStarted(){ return brecord;}
void nodeControl::StartRecord(const bool how)
{
    StartDataVis(false);

    static unsigned long count_mark=0;
    //make a stamp:
    typeLEDcol rstamp=nodeLED::gen_rnd_col();
    count_mark++;

<<<<<<< HEAD
    //generate an event:
    nlohmann::json v=rstamp;
    Instance().Fire_on_event("Record", v);

    //blink:
    nodeLED::blinkMultipleLED(typeLED::LED1, typeLED::LED4, rstamp, 3, 300);

    //restart data vis:
    StartDataVis(true, 1800);
=======
    //19.06.2019: generate an event:
//    nlohmann::json v=rstamp;
    nlohmann::json v=count_mark;
    Instance().Fire_on_event("Record", v);

    //blink: here???
 //   nodeLED::blinkMultipleLED(typeLED::LED1, typeLED::LED4, rstamp, 3, 300);
    nodeLED::setMultipleLED(typeLED::LED1, typeLED::LED4, LEDrgb(255, 10, 10));

    //17.07.2019: restart data vis:
    StartDataVis(true, 300);
>>>>>>> ea60b1d1
}

int nodeControl::gain_out(int val)
{
    typeADgain sgain=typeADgain::gainX1;
     switch(val)
     {
        case 2: sgain=typeADgain::gainX2; break;
        case 3: sgain=typeADgain::gainX4; break;
        case 4: sgain=typeADgain::gainX8;
     }
     m_pMUX->SetGain(sgain);
     int rv=(int)m_pMUX->GetGain();

     //generate an event:
     nlohmann::json v=rv;
     Instance().Fire_on_event("Gain", v);

     return rv;
}
int nodeControl::GetGain(){ return (int)m_pMUX->GetGain(); }
bool nodeControl::GetBridge()
{
    return m_pMUX->GetUBRVoltage();
}
void nodeControl::SetBridge(bool how)
{
    m_pMUX->SetUBRvoltage(how);

    //generate an event:
    nlohmann::json v=how;
    Instance().Fire_on_event("Bridge", v);
}

void nodeControl::SetSecondary(int nMode)
{
    nMode&=1; //fit the value

    m_pMUX->SetUBRvoltage(nMode);

    //generate an event:
    nlohmann::json v=nMode;
    Instance().Fire_on_event("SetSecondary", v);

}
int nodeControl::GetSecondary()
{
    return m_pMUX->GetUBRVoltage();
}

void nodeControl::SetZero(bool how)
{
    if(how)
        m_pZeroCal->Start();
    else
        m_pZeroCal->StopReset();
}<|MERGE_RESOLUTION|>--- conflicted
+++ resolved
@@ -23,37 +23,7 @@
 {
     for(auto &el : m_DataVis) el.Start(bHow, nDelay_mS);
 }
-<<<<<<< HEAD
 void nodeControl::on_event(const char *key, nlohmann::json &val)
-=======
-void nodeControl::Set_board_colour(unsigned int* pCol_act, typeBoard nBoard)
-{
-    switch (nBoard)
-    {
-    case typeBoard::DMSBoard:
-        for(int i = 0; i < 3; i++)
-        {
-        *(pCol_act + i) = col_DMS[i];
-        }
-      break;
-    case typeBoard::IEPEBoard:
-        for(int i = 0; i < 3; i++)
-        {
-        *(pCol_act + i) = col_IEPE[i];
-        }
-        break;
-    default:
-        break;
-    }
-}
-void nodeControl::BlinkAtStart(typeBoard boardtype)
-{
-    Set_board_colour(col_act, boardtype);  
-
-    nodeLED::blinkMultipleLED(typeLED::LED1, typeLED::LED4, LEDrgb(col_act[0], col_act[1], col_act[2]), 2, 300);
-}
-void nodeControl::on_event(const char *key, nlohmann::json &val) //17.07.2019 now can rec an event
->>>>>>> ea60b1d1
 {
     if(0==strcmp("Zero", key))
     {
@@ -100,29 +70,13 @@
     typeLEDcol rstamp=nodeLED::gen_rnd_col();
     count_mark++;
 
-<<<<<<< HEAD
     //generate an event:
     nlohmann::json v=rstamp;
     Instance().Fire_on_event("Record", v);
 
-    //blink:
-    nodeLED::blinkMultipleLED(typeLED::LED1, typeLED::LED4, rstamp, 3, 300);
-
-    //restart data vis:
-    StartDataVis(true, 1800);
-=======
-    //19.06.2019: generate an event:
-//    nlohmann::json v=rstamp;
-    nlohmann::json v=count_mark;
-    Instance().Fire_on_event("Record", v);
-
-    //blink: here???
- //   nodeLED::blinkMultipleLED(typeLED::LED1, typeLED::LED4, rstamp, 3, 300);
     nodeLED::setMultipleLED(typeLED::LED1, typeLED::LED4, LEDrgb(255, 10, 10));
 
-    //17.07.2019: restart data vis:
     StartDataVis(true, 300);
->>>>>>> ea60b1d1
 }
 
 int nodeControl::gain_out(int val)
