--- conflicted
+++ resolved
@@ -14,21 +14,16 @@
 
 static bool brecord=false;
 static std::vector<CDataVis>  m_DataVis;
-
-<<<<<<< HEAD
-nodeControl::nodeControl()
-=======
 nodeControl::MesModes nodeControl::m_OpMode=nodeControl::IEPE;
 
-void nodeControl::CreateDataVis(const std::shared_ptr<CAdc> &pADC, const std::shared_ptr<CLED> &pLED)
->>>>>>> 89434586
+nodeControl::nodeControl()
 {
     m_DataVis.reserve(4);
 }
 
 void nodeControl::CreateDataVis(const std::shared_ptr<CAdc> &pADC, CView::vischan nCh)
 {
-    m_DataVis.emplace_back(pADC, nCh); //pLED);
+    m_DataVis.emplace_back(pADC, nCh);
 }
 void nodeControl::Update()
 {
@@ -111,7 +106,7 @@
 
     //generate an event:
     nlohmann::json v=nMode;
-    Instance().Fire_on_event("SetMode", v);
+    Instance().Fire_on_event("Mode", v);
 
 }
 int nodeControl::GetMode()
@@ -119,8 +114,34 @@
     return static_cast<int>(m_OpMode);
 }
 
+void nodeControl::SetOffset(int nOffs)
+{
+    switch(nOffs)
+    {
+        case 1: //negative
+            m_pZeroCal->Start(4000);
+        break;
 
-void nodeControl::SetZero(bool how)
+        case 2: //zero
+            m_pZeroCal->Start();
+        break;
+
+        case 3: //positive
+            m_pZeroCal->Start(100);
+        break;
+
+        default:
+            nOffs=0;
+            m_pZeroCal->StopReset();
+        return;
+    }
+
+    nlohmann::json v=nOffs;
+    Instance().Fire_on_event("Offset", v);
+}
+
+
+/*void nodeControl::SetZero(bool how)
 {
     if(how)
         m_pZeroCal->Start();
@@ -141,4 +162,4 @@
         m_pZeroCal->Start(100);
     else
         m_pZeroCal->StopReset();
-}
+}*/
