--- conflicted
+++ resolved
@@ -16,15 +16,12 @@
 static std::vector<CDataVis>  m_DataVis;
 nodeControl::MesModes nodeControl::m_OpMode=nodeControl::IEPE;
 
-<<<<<<< HEAD
+
 float nodeControl::m_Voltage=0;
 float nodeControl::m_Current=0;
 float nodeControl::m_MaxCurrent=1000;  //mA
 
-void nodeControl::CreateDataVis(const std::shared_ptr<CAdc> &pADC, const std::shared_ptr<CLED> &pLED)
-=======
 nodeControl::nodeControl()
->>>>>>> a1192422
 {
     m_DataVis.reserve(4);
 }
@@ -146,28 +143,4 @@
 
     nlohmann::json v=nOffs;
     Instance().Fire_on_event("Offset", v);
-}
-
-
-/*void nodeControl::SetZero(bool how)
-{
-    if(how)
-        m_pZeroCal->Start();
-    else
-        m_pZeroCal->StopReset();
-}
-
-void nodeControl::SearchNegativeRange(bool how)
-{
-    if(how)
-        m_pZeroCal->Start(4000);
-    else
-        m_pZeroCal->StopReset();
-}
-void nodeControl::SearchPositiveRange(bool how)
-{
-    if(how)
-        m_pZeroCal->Start(100);
-    else
-        m_pZeroCal->StopReset();
-}*/
+}