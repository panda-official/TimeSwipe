/**
 * \file
 * \brief Timeswipe cpp library
 */
#pragma once
#include <memory>
#include <functional>
#include <array>
#include <vector>
#include <string>

/**
 * \brief Sensors container
 */
class SensorsData {
    static constexpr size_t SENSORS = 4;
    using CONTAINER = std::array<std::vector<float>, SENSORS>;
public:
    /**
     * \brief Get number of sensors
     *
     *
     * @return number of sensors
     */
    size_t SensorsSize();

    /**
     * \brief Get number of data entries
     *
     *
     * @return number of data entries each sensor has
     */
    size_t DataSize();

    /**
     * \brief Access sensor data
     *
     * @param num - sensor number. Valid values from 0 to @ref SensorsSize-1
     *
     * @return number of data entries each sensor has
     */

    std::vector<float>& operator[](size_t num);

    CONTAINER& data();
    void reserve(size_t num);
    void clear();
    bool empty();
    void append(SensorsData&& other);
    void erase_front(size_t num);
    void erase_back(size_t num);

private:
    CONTAINER _data;
};

class TimeSwipeImpl;

/**
 * TimeSwipe interface for Sensor
 */
class TimeSwipe {
public:
    TimeSwipe();
    ~TimeSwipe();
    TimeSwipe(const TimeSwipe&) = delete;
    /**
     * \brief Setup bridge number
     *
     * It is mandatory to setup the bridge before @ref Start
     *
     * @param bridge bridge number
     */
    void SetBridge(int bridge);

    /**
     * \brief Setup Sensor offsets
     *
     * It is mandatory to setup offsets before @ref Start
     *
     * @param offset1
     * @param offset2
     * @param offset3
     * @param offset4
     */
    void SetSensorOffsets(int offset1, int offset2, int offset3, int offset4);

    /**
     * \brief Setup Sensor gains
     *
     * It is mandatory to setup gains before @ref Start
     *
     * @param gain1
     * @param gain2
     * @param gain3
     * @param gain4
     */
    void SetSensorGains(float gain1, float gain2, float gain3, float gain4);

    /**
     * \brief Setup Sensor transmissions
     *
     * It is mandatory to setup transmissions before @ref Start
     *
     * @param trans1
     * @param trans2
     * @param trans3
     * @param trans4
     */
    void SetSensorTransmissions(float trans1, float trans2, float trans3, float trans4);

    /**
     * \brief Setup secondary number
     *
     * @param number - secondary number
     */
    void SetSecondary(int number);

    /**
     * \brief Initialize sensors
     *
     * This method is all-in-one replacement for @ref SetBridge @ref SetSensorOffsets @ref SetSensorGains @ref SetSensorTransmissions
     *
     * @param bridge - bridge number
     * @param offsets - sensor offsets @ref SetSensorOffsets
     * @param gains - sensor gains @ref SetSensorGains
     * @param transmissions - sensor transmissions - @ref SetSensorTransmissions
     */
    void Init(int bridge, int offsets[4], float gains[4], float transmissions[4]);

    /**
     * \brief Start PWM generator
     * Method can be called in any time.
     *
     * @param num - output number - possible values are 0 or 1
     * @param frequency - periods per second - possible values between 1 and 1000
     * @param high - PWM signal high value - possible values are 0..4095 high >= low, default is 4095
     * @param low - PWM signal low value - possible values are 0..4095 low <= high, default is 0
     * @param repeats - number of periods to repeat. PWM generator will work (repeats/frequency) seconds
     *                  after repeats number get exhausted PWM goes to stop state and StartPWM can be called again
     *                  0 is for unlimited repeats (default)
     * @param duty_cycle - part of PWM period when signal is in high state. 0.001 duty_cycle <= 0.999. default value is 0.5
     *
     * @return false if at least one wrong parameter given or generator already in start state
     */
    bool StartPWM(uint8_t num, uint32_t frequency, uint32_t high = 4095, uint32_t low = 0, uint32_t repeats = 0, float duty_cycle = 0.5);

    /**
     * \brief Stop PWM generator
     * Method can be called in any time.
     *
     * @param numb - output number - possible values 0 or 1
     *
     * @return false if at least wrong parameter given or generator already in stop state
     */
    bool StopPWM(uint8_t num);

    /**
     * \brief Get PWM generator state if it is in a Start state
     * Method can be called in any time.
     *
     * @param[in] num - output number - possible values 0 or 1
     * @param[out] active - pwm active flag, if active is false other parameters can not be considered valid
     * other parameters are output references to paramteres with same names in @ref StartPWM
     * they are valid only if true returned
     *
     * @return false if num parameter is wrong or generator is in stop state
     */

    bool GetPWM(uint8_t num, bool& active, uint32_t& frequency, uint32_t& high, uint32_t& low, uint32_t& repeats, float& duty_cycle);

    /**
     * \brief Setup Burst buffer size
     *
     * This method notifies the driver to return at least burstNum records to the cb of @ref Start function per each call
     *
     * @param burstNum - number of records in burst buffer
     */
    void SetBurstSize(size_t burstNum);

    /**
     * \brief Set sample rate. Default value is 48000
     *
     * @param rate - new sample rate
     * @return false on wrong rate value requested
     */
    bool SetSampleRate(int rate);

    /**
     * \brief Read sensors callback function pointer
     */
    using ReadCallback = std::function<void(SensorsData, uint64_t errors)>;

    /**
     * \brief Start reading Sensor loop
     *
     * It is mandatory to setup @ref SetBridge @ref SetSensorOffsets @ref SetSensorGains and @ref SetSensorTransmissions before start.
     *
     * Only one instance of @ref TimeSwipe can be running each moment of the time
     *
     * After each sensor read complete cb called with vector of @ref SensorsData
     *
     * Buffer is for 1 second data if \p cb works longer than 1 second, next data can be loosed and next callback called with non-zero errors
     *
     * Function starts two threads: one thread reads sensor values to the ring buffer, second thread polls ring buffer and calls @ref cb
     *
     * @param cb
     * @return false if reading procedure start failed, otherwise true
     */
    bool Start(ReadCallback cb);

    /**
     * \brief Send SPI SetSettings request and receive the answer
     *
     * @param request - request json string
     * @param error - output error
     * @return json-formatted answer, set error if error occured
     */
    std::string SetSettings(const std::string& request, std::string& error);

    /**
     * \brief Send SPI GetSettings request and receive the answer
     *
     * @param request - request json string
     * @param error - output error
     * @return json-formatted answer, set error if error occured
     */
    std::string GetSettings(const std::string& request, std::string& error);

    using OnButtonCallback = std::function<void(bool, unsigned)>;
    /**
     * \brief Register callback for button pressed/released
     *
     * onButton must be called before @ref Start called, otherwise register fails
     *
     * @param cb callback called with true when button pressed and with false when button released, button counter (odd - pressed, even - released)
     * @return false if register callback failed, true otherwise
     */
    bool onButton(OnButtonCallback cb);

    using OnErrorCallback = std::function<void(uint64_t)>;
    /**
     * \brief Register error callback
     *
     * onError must be called before @ref Start called, otherwise register fails
     *
     * @param cb callback called once read error occurred
     * @return false if register callback failed, true otherwise
     */
    bool onError(OnErrorCallback cb);

    /**
     * \brief Stop reading Sensor loop
     *
     * @return true is stop succeeded, false otherwise
     */
    bool Stop();

<<<<<<< HEAD
    static bool resample_log;
=======
    // Debug
    void TraceSPI(bool val);

>>>>>>> 5357f04a
private:
    std::unique_ptr<TimeSwipeImpl> _impl;

};<|MERGE_RESOLUTION|>--- conflicted
+++ resolved
@@ -256,13 +256,8 @@
      */
     bool Stop();
 
-<<<<<<< HEAD
+
     static bool resample_log;
-=======
-    // Debug
-    void TraceSPI(bool val);
-
->>>>>>> 5357f04a
 private:
     std::unique_ptr<TimeSwipeImpl> _impl;
 
