/**
 * \file
 * \brief Timeswipe cpp library
 */
#pragma once
#include <memory>
#include <functional>
#include <array>
#include <vector>
#include <string>

/**
 * \brief Sensors container
 */
class SensorsData {
    static constexpr size_t SENSORS = 4;
    using CONTAINER = std::array<std::vector<float>, SENSORS>;
public:
    /**
     * \brief Get number of sensors
     *
     *
     * @return number of sensors
     */
    size_t SensorsSize();

    /**
     * \brief Get number of data entries
     *
     *
     * @return number of data entries each sensor has
     */
    size_t DataSize();

    /**
     * \brief Access sensor data
     *
     * @param num - sensor number. Valid values from 0 to @ref SensorsSize-1
     *
     * @return number of data entries each sensor has
     */

    std::vector<float>& operator[](size_t num);

    CONTAINER& data();
    void reserve(size_t num);
    void clear();
    bool empty();
    void append(SensorsData&& other);
    void erase_front(size_t num);
    void erase_back(size_t num);

private:
    CONTAINER _data;
};

class TimeSwipeImpl;

/**
 * TimeSwipe interface for Sensor
 */
class TimeSwipe {
public:
    TimeSwipe();
    ~TimeSwipe();
    TimeSwipe(const TimeSwipe&) = delete;

    /** @enum TimeSwipe::Mode
     *
     * \brief Input mode
     *
     */
    enum class Mode {
        Primary,
        Norm,
        Digital
    };

    /**
     * \brief Setup hardware mode
     *
     * @param number - one of @ref Mode
     */
    void SetMode(Mode number);

    /**
     * \brief Get current hardware mode
     *
     * @return current mode
     */
    Mode GetMode();

    /**
     * \brief Setup Sensor offsets
     *
     * Default offsets are all 0
     *
     * @param offset1
     * @param offset2
     * @param offset3
     * @param offset4
     */
    void SetSensorOffsets(int offset1, int offset2, int offset3, int offset4);

    /**
     * \brief Setup Sensor gains
     *
     * It is mandatory to setup gains before @ref Start
     *
     * @param gain1
     * @param gain2
     * @param gain3
     * @param gain4
     */
    void SetSensorGains(float gain1, float gain2, float gain3, float gain4);

    /**
     * \brief Setup Sensor transmissions
     *
     * It is mandatory to setup transmissions before @ref Start
     *
     * @param trans1
     * @param trans2
     * @param trans3
     * @param trans4
     */
    void SetSensorTransmissions(float trans1, float trans2, float trans3, float trans4);

    /**
<<<<<<< HEAD
=======
     * \brief Setup secondary number
     *
     * @param number - secondary number
     */
    void SetSecondary(int number);

    /**
     * \brief Initialize sensors
     *
     * This method is all-in-one replacement for @ref SetBridge @ref SetSensorOffsets @ref SetSensorGains @ref SetSensorTransmissions
     *
     * @param bridge - bridge number
     * @param offsets - sensor offsets @ref SetSensorOffsets
     * @param gains - sensor gains @ref SetSensorGains
     * @param transmissions - sensor transmissions - @ref SetSensorTransmissions
     */
    void Init(int bridge, int offsets[4], float gains[4], float transmissions[4]);

    /**
     * \brief Start PWM generator
     * Method can be called in any time.
     *
     * @param num - output number - possible values are 0 or 1
     * @param frequency - periods per second - possible values between 1 and 1000
     * @param high - PWM signal high value - possible values are 0..4095 high >= low, default is 4095
     * @param low - PWM signal low value - possible values are 0..4095 low <= high, default is 0
     * @param repeats - number of periods to repeat. PWM generator will work (repeats/frequency) seconds
     *                  after repeats number get exhausted PWM goes to stop state and StartPWM can be called again
     *                  0 is for unlimited repeats (default)
     * @param duty_cycle - part of PWM period when signal is in high state. 0.001 duty_cycle <= 0.999. default value is 0.5
     *
     * @return false if at least one wrong parameter given or generator already in start state
     */
    bool StartPWM(uint8_t num, uint32_t frequency, uint32_t high = 4095, uint32_t low = 0, uint32_t repeats = 0, float duty_cycle = 0.5);

    /**
     * \brief Stop PWM generator
     * Method can be called in any time.
     *
     * @param numb - output number - possible values 0 or 1
     *
     * @return false if at least wrong parameter given or generator already in stop state
     */
    bool StopPWM(uint8_t num);

    /**
     * \brief Get PWM generator state if it is in a Start state
     * Method can be called in any time.
     *
     * @param[in] num - output number - possible values 0 or 1
     * @param[out] active - pwm active flag, if active is false other parameters can not be considered valid
     * other parameters are output references to paramteres with same names in @ref StartPWM
     * they are valid only if true returned
     *
     * @return false if num parameter is wrong or generator is in stop state
     */

    bool GetPWM(uint8_t num, bool& active, uint32_t& frequency, uint32_t& high, uint32_t& low, uint32_t& repeats, float& duty_cycle);

    /**
>>>>>>> a589add8
     * \brief Setup Burst buffer size
     *
     * This method notifies the driver to return at least burstNum records to the cb of @ref Start function per each call
     *
     * @param burstNum - number of records in burst buffer
     */
    void SetBurstSize(size_t burstNum);

    /**
     * \brief Set sample rate. Default value is 48000
     *
     * @param rate - new sample rate
     * @return false on wrong rate value requested
     */
    bool SetSampleRate(int rate);

    /**
     * \brief Read sensors callback function pointer
     */
    using ReadCallback = std::function<void(SensorsData, uint64_t errors)>;

    /**
     * \brief Start reading Sensor loop
     *
     * Only one instance of @ref TimeSwipe can be running each moment of the time
     *
     * After each sensor read complete cb called with vector of @ref SensorsData
     *
     * Buffer is for 1 second data if \p cb works longer than 1 second, next data can be loosed and next callback called with non-zero errors
     *
     * Function starts two threads: one thread reads sensor values to the ring buffer, second thread polls ring buffer and calls @ref cb
     *
     * Function can not be called from callback
     *
     * @param cb
     * @return false if reading procedure start failed, otherwise true
     */
    bool Start(ReadCallback cb);

    /**
     * \brief Send SPI SetSettings request and receive the answer
     *
     * @param request - request json string
     * @param error - output error
     * @return json-formatted answer, set error if error occured
     */
    std::string SetSettings(const std::string& request, std::string& error);

    /**
     * \brief Send SPI GetSettings request and receive the answer
     *
     * @param request - request json string
     * @param error - output error
     * @return json-formatted answer, set error if error occured
     */
    std::string GetSettings(const std::string& request, std::string& error);

    using OnButtonCallback = std::function<void(bool, unsigned)>;
    /**
     * \brief Register callback for button pressed/released
     *
     * onEvent must be called before @ref Start called, otherwise register fails
     *
     * @param cb callback called with true when button pressed and with false when button released, button counter (odd - pressed, even - released)
     * @return false if register callback failed, true otherwise
     */
    bool onEvent(OnButtonCallback cb);

    using OnErrorCallback = std::function<void(uint64_t)>;
    /**
     * \brief Register error callback
     *
     * onError must be called before @ref Start called, otherwise register fails
     *
     * @param cb callback called once read error occurred
     * @return false if register callback failed, true otherwise
     */
    bool onError(OnErrorCallback cb);

    /**
     * \brief Stop reading Sensor loop
     *
     * @return true is stop succeeded, false otherwise
     */
    bool Stop();

    /*!
     * \brief TraceSPI
     * \param val true=on
     */
    void TraceSPI(bool val);

    static bool resample_log;
private:
    std::unique_ptr<TimeSwipeImpl> _impl;

};<|MERGE_RESOLUTION|>--- conflicted
+++ resolved
@@ -127,8 +127,6 @@
     void SetSensorTransmissions(float trans1, float trans2, float trans3, float trans4);
 
     /**
-<<<<<<< HEAD
-=======
      * \brief Setup secondary number
      *
      * @param number - secondary number
@@ -189,7 +187,6 @@
     bool GetPWM(uint8_t num, bool& active, uint32_t& frequency, uint32_t& high, uint32_t& low, uint32_t& repeats, float& duty_cycle);
 
     /**
->>>>>>> a589add8
      * \brief Setup Burst buffer size
      *
      * This method notifies the driver to return at least burstNum records to the cb of @ref Start function per each call
