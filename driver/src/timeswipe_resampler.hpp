--- conflicted
+++ resolved
@@ -21,10 +21,5 @@
     std::unique_ptr<ResamplerState> state;
 public:
     TimeSwipeResampler(int up, int down);
-<<<<<<< HEAD
-    std::vector<Record> Resample(std::vector<Record>&& records);
-};
-=======
     SensorsData Resample(SensorsData&& records);
-};
->>>>>>> fbf7d7a6
+};