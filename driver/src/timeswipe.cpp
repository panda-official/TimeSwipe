#include <memory>
#include <mutex>
#include <atomic>
#include <chrono>
#include <boost/lockfree/spsc_queue.hpp>
#include <future>
#include <iostream>
#include <list>
#include "timeswipe.hpp"
#include "reader.hpp"
#include "timeswipe_eeprom.hpp"
#include "timeswipe_resampler.hpp"
#include "pidfile.hpp"

bool TimeSwipe::resample_log = false;

class TimeSwipeImpl {
    static std::mutex startStopMtx;
    static TimeSwipeImpl* startedInstance;
    static const int constexpr BASE_SAMPLE_RATE = 48000;
public:
    TimeSwipeImpl();
    ~TimeSwipeImpl();
    void SetBridge(int bridge);
<<<<<<< HEAD
    void SetSensorOffsets(int offset1, int offset2, int offset3, int offset4);
    void SetSensorGains(float gain1, float gain2, float gain3, float gain4);
    void SetSensorTransmissions(float trans1, float trans2, float trans3, float trans4);
=======
    void SetSensorOffsets(int offset1, int olist, int offset3, int offset4);
    void SetSensorGains(int gain1, int gain2, int gain3, int gain4);
    void SetSensorTransmissions(double trans1, double trans2, double trans3, double trans4);
>>>>>>> ef30f84b
    bool SetSampleRate(int rate);
    bool Start(TimeSwipe::ReadCallback);
    bool onButton(TimeSwipe::OnButtonCallback cb);
    bool onError(TimeSwipe::OnErrorCallback cb);
    std::string Settings(uint8_t set_or_get, const std::string& request, std::string& error);
    bool Stop();

    void SetBurstSize(size_t burst);

private:
    bool _isStarted();
    void _fetcherLoop();
    void _pollerLoop(TimeSwipe::ReadCallback cb);
    void _spiLoop();
    void _receiveEvents();

    RecordReader Rec;
    // 32 - minimal sample 48K maximal rate, next buffer is enough too keep records for 1 sec
    static const unsigned constexpr BUFFER_SIZE = 48000/32*2;
    boost::lockfree::spsc_queue<std::vector<Record>, boost::lockfree::capacity<BUFFER_SIZE>> recordBuffer;
    std::atomic_uint64_t recordErrors = 0;

    std::vector<Record> burstBuffer;
    size_t burstSize = 0;

    boost::lockfree::spsc_queue<std::pair<uint8_t,std::string>, boost::lockfree::capacity<1024>> _inSPI;
    boost::lockfree::spsc_queue<std::pair<std::string,std::string>, boost::lockfree::capacity<1024>> _outSPI;
    boost::lockfree::spsc_queue<BoardEvents, boost::lockfree::capacity<128>> _events;
    void _processSPIRequests();

    TimeSwipe::OnButtonCallback onButtonCb;
    TimeSwipe::OnErrorCallback onErrorCb;

    bool _work = false;
    std::list<std::thread> _serviceThreads;

    std::unique_ptr<TimeSwipeResampler> resampler;

    PidFile pidfile;
};

std::mutex TimeSwipeImpl::startStopMtx;
TimeSwipeImpl* TimeSwipeImpl::startedInstance = nullptr;

TimeSwipeImpl::TimeSwipeImpl()
  : pidfile("timeswipe") {
}

TimeSwipeImpl::~TimeSwipeImpl() {
    Stop();
}

void TimeSwipeImpl::SetBridge(int bridge) {
    Rec.sensorType = bridge;
}

void TimeSwipeImpl::SetSensorOffsets(int offset1, int offset2, int offset3, int offset4) {
    Rec.offset[0] = offset1;
    Rec.offset[1] = offset2;
    Rec.offset[2] = offset3;
    Rec.offset[3] = offset4;
}

void TimeSwipeImpl::SetSensorGains(float gain1, float gain2, float gain3, float gain4) {
    Rec.gain[0] = 1.0 / gain1;
    Rec.gain[1] = 1.0 / gain2;
    Rec.gain[2] = 1.0 / gain3;
    Rec.gain[3] = 1.0 / gain4;
}

void TimeSwipeImpl::SetSensorTransmissions(float trans1, float trans2, float trans3, float trans4) {
    Rec.transmission[0] = 1.0 / trans1;
    Rec.transmission[1] = 1.0 / trans2;
    Rec.transmission[2] = 1.0 / trans3;
    Rec.transmission[3] = 1.0 / trans4;
}


bool TimeSwipeImpl::SetSampleRate(int rate) {
    if (rate < 1 || rate > BASE_SAMPLE_RATE) return false;
    resampler.reset(nullptr);
    if (rate != BASE_SAMPLE_RATE)
        resampler = std::make_unique<TimeSwipeResampler>(rate, BASE_SAMPLE_RATE);
    return true;
}

bool TimeSwipeImpl::Start(TimeSwipe::ReadCallback cb) {
    {
        std::lock_guard<std::mutex> lock(startStopMtx);
        if (_work || startedInstance) {
            return false;
        }
        std::string err;
        // lock at the start
        // second locke from the same instance is allowed and returns success
        if (!pidfile.Lock(err)) {
            std::cerr << "pid file lock failed: \"" << err << "\"" << std::endl;
            return false;
        }
        startedInstance = this;
        if (!TimeSwipeEEPROM::Read(err)) {
            std::cerr << "EEPROM read failed: \"" << err << "\"" << std::endl;
            //TODO: uncomment once parsing implemented
            //return false;
        }
    }

    Rec.setup();
    Rec.start();

    _work = true;
    _serviceThreads.push_back(std::thread(std::bind(&TimeSwipeImpl::_fetcherLoop, this)));
    _serviceThreads.push_back(std::thread(std::bind(&TimeSwipeImpl::_pollerLoop, this, cb)));
    _serviceThreads.push_back(std::thread(std::bind(&TimeSwipeImpl::_spiLoop, this)));

    return true;
}

bool TimeSwipeImpl::Stop() {
    {
        std::lock_guard<std::mutex> lock(startStopMtx);
        if (!_work || startedInstance != this) {
            return false;
        }
        startedInstance = nullptr;
    }

    _work = false;

    for (auto& th: _serviceThreads)
        if(th.joinable())
            th.join();

    while (recordBuffer.pop());
    while (_inSPI.pop());
    while (_outSPI.pop());

    Rec.stop();

    return true;
}

bool TimeSwipeImpl::onButton(TimeSwipe::OnButtonCallback cb) {
    if (_isStarted()) return false;
    onButtonCb = cb;
    return true;
}

bool TimeSwipeImpl::onError(TimeSwipe::OnErrorCallback cb) {
    if (_isStarted()) return false;
    onErrorCb = cb;
    return true;
}

std::string TimeSwipeImpl::Settings(uint8_t set_or_get, const std::string& request, std::string& error) {
    _inSPI.push(std::make_pair(set_or_get, request));
    std::pair<std::string,std::string> resp;

    if (!_work) {
        _processSPIRequests();
    }

    while (!_outSPI.pop(resp)) {
        std::this_thread::sleep_for(std::chrono::milliseconds(100));
    }
    error = resp.second;

    return resp.first;
}

bool TimeSwipeImpl::_isStarted() {
    std::lock_guard<std::mutex> lock(startStopMtx);
    return startedInstance != nullptr;
}

void TimeSwipeImpl::_receiveEvents() {
    auto event = readBoardEvents();
    if (event.button) {
        _events.push(event);
    }
}

void TimeSwipeImpl::_processSPIRequests() {
    std::pair<uint8_t,std::string> request;
    while (_inSPI.pop(request)) {
        std::string error;
        auto response = request.first ? readBoardSetSettings(request.second, error) : readBoardGetSettings(request.second, error);
        _outSPI.push(std::make_pair(response, error));
    }
}

TimeSwipe::TimeSwipe() {
    _impl = std::make_unique<TimeSwipeImpl>();
}

TimeSwipe::~TimeSwipe() {
    Stop();
}

void TimeSwipe::SetBridge(int bridge) {
    return _impl->SetBridge(bridge);
}

void TimeSwipe::SetSensorOffsets(int offset1, int offset2, int offset3, int offset4) {
    return _impl->SetSensorOffsets(offset1, offset2, offset3, offset4);
}

void TimeSwipe::SetSensorGains(float gain1, float gain2, float gain3, float gain4) {
    return _impl->SetSensorGains(gain1, gain2, gain3, gain4);
}

void TimeSwipe::SetSensorTransmissions(float trans1, float trans2, float trans3, float trans4) {
    return _impl->SetSensorTransmissions(trans1, trans2, trans3, trans4);
}

void TimeSwipe::Init(int bridge, int offsets[4], float gains[4], float transmissions[4]) {
    SetBridge(bridge);
    SetSensorOffsets(offsets[0], offsets[1], offsets[2], offsets[3]);
    SetSensorGains(gains[0], gains[1], gains[2], gains[3]);
    SetSensorTransmissions(transmissions[0], transmissions[1], transmissions[2], transmissions[3]);
}

void TimeSwipe::SetSecondary(int number) {
    //TODO: complete on integration
    SetBridge(number);
}

void TimeSwipe::SetBurstSize(size_t burst) {
    return _impl->SetBurstSize(burst);
}

bool TimeSwipe::SetSampleRate(int rate) {
    return _impl->SetSampleRate(rate);
}

bool TimeSwipe::Start(TimeSwipe::ReadCallback cb) {
    return _impl->Start(cb);
}

bool TimeSwipe::onError(TimeSwipe::OnErrorCallback cb) {
    return _impl->onError(cb);
}

bool TimeSwipe::onButton(TimeSwipe::OnButtonCallback cb) {
    return _impl->onButton(cb);
}

std::string TimeSwipe::SetSettings(const std::string& request, std::string& error) {
    return _impl->Settings(1, request, error);
}

std::string TimeSwipe::GetSettings(const std::string& request, std::string& error) {
    return _impl->Settings(0, request, error);
}

void TimeSwipeImpl::_fetcherLoop() {
    while (_work) {
        auto data = Rec.read();
        if (!recordBuffer.push(data))
            ++recordErrors;

        BoardEvents event;
        while (_events.pop(event)) {
            if (event.button && onButtonCb) {
                onButtonCb(event.buttonCounter % 2, event.buttonCounter);
            }
        }
    }
}

void TimeSwipeImpl::_spiLoop() {
    while (_work) {
        _receiveEvents();
        _processSPIRequests();
        std::this_thread::sleep_for(std::chrono::milliseconds(20));
    }
}

void TimeSwipeImpl::_pollerLoop(TimeSwipe::ReadCallback cb) {
    while (_work)
    {
        std::vector<Record> empty;
        std::vector<Record> records[4096];
        auto num = recordBuffer.pop(&records[0], 4096);
        uint64_t errors = recordErrors.fetch_and(0UL);
        if (num == 0 && errors == 0) {
            std::this_thread::sleep_for(std::chrono::milliseconds(1));
            continue;
        }

        if (errors && onErrorCb) onErrorCb(errors);

        std::vector<Record>* records_ptr = nullptr;
        std::vector<Record> samples;
        if (resampler) {
            for (size_t i = 0; i < num; i++) {
                auto s = resampler->Resample(std::move(records[i]));
                std::move(s.begin(), s.end(), std::back_inserter(samples));
            }
            records_ptr = &samples;
        } else {
            for (size_t i = 1; i < num; i++) {
                std::move(records[i].begin(), records[i].end(), std::back_inserter(records[0]));
            }
            records_ptr = &records[0];
        }

        if (burstBuffer.empty() && burstSize <= records_ptr->size()) {
            // optimization if burst buffer not used or smaller than first buffer
            cb(std::move(*records_ptr), errors);
            records_ptr->clear();
        } else {
            // burst buffer mode
            std::move(records_ptr->begin(), records_ptr->end(), std::back_inserter(burstBuffer));
            records_ptr->clear();
            if (burstBuffer.size() >= burstSize) {
                cb(std::move(burstBuffer), errors);
                burstBuffer.clear();
            }
        }
    }
}

void TimeSwipeImpl::SetBurstSize(size_t burst) {
    burstSize = burst;
}

bool TimeSwipe::Stop() {
    return _impl->Stop();
}
<|MERGE_RESOLUTION|>--- conflicted
+++ resolved
@@ -22,15 +22,11 @@
     TimeSwipeImpl();
     ~TimeSwipeImpl();
     void SetBridge(int bridge);
-<<<<<<< HEAD
+
     void SetSensorOffsets(int offset1, int offset2, int offset3, int offset4);
     void SetSensorGains(float gain1, float gain2, float gain3, float gain4);
     void SetSensorTransmissions(float trans1, float trans2, float trans3, float trans4);
-=======
-    void SetSensorOffsets(int offset1, int olist, int offset3, int offset4);
-    void SetSensorGains(int gain1, int gain2, int gain3, int gain4);
-    void SetSensorTransmissions(double trans1, double trans2, double trans3, double trans4);
->>>>>>> ef30f84b
+
     bool SetSampleRate(int rate);
     bool Start(TimeSwipe::ReadCallback);
     bool onButton(TimeSwipe::OnButtonCallback cb);
