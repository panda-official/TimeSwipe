--- conflicted
+++ resolved
@@ -284,14 +284,6 @@
 
 void TimeSwipeImpl::_fetcherLoop() {
     while (_work) {
-<<<<<<< HEAD
-        //auto now = std::chrono::steady_clock::now();
-        auto data = Rec.read();
-        if (!recordBuffer.push(data))
-            ++recordErrors;
-        //_receiveEvents(now);
-        //_processSPIRequests();
-=======
         auto data = Rec.read();
         if (!recordBuffer.push(data))
             ++recordErrors;
@@ -310,7 +302,6 @@
         _receiveEvents();
         _processSPIRequests();
         std::this_thread::sleep_for(std::chrono::milliseconds(20));
->>>>>>> a89ffe4c
     }
 }
 
